"""
Generate diffs from phaser sources, checkpoints, and final output

For example, given the 'weather' pipeline and the following checkpoints in a working directory, where
Validator is executed before Transformer in the pipeline:

working-dir/
    weather-240619-201208/
        source_copy.csv
        Transformer_output_temps.csv
        Validator_output_temps.csv

to generate 3 diffs from this output:

    python -m phaser diff weather working_dir


"""
from importlib import import_module
from inspect import getmembers, getmodule
from pathlib import Path
import webbrowser
import os

import phaser
from phaser.cli import Command
from phaser.column import make_strict_name
from phaser.table_diff import IndexedTableDiffer

class DiffCommand(Command):
    def __init__(self):
        super().__init__()
        self.pipeline = None
        self.working_dir = None
        self.all_column_renames = {}
        self.all_phases_diffable=True

    def add_arguments(self, parser):
        parser.add_argument("pipeline_name",
            help="pipeline with job result directory in working dir, to build diffs for")
        parser.add_argument("working_dir", help="directory with pipeline results files")

    def execute(self, args):
        args = vars(args)
        pipeline_name = args['pipeline_name']
        pipeline_module = import_module(f"pipelines.{pipeline_name}")

        def is_pipeline_class(m):
            # isinstance(attr, type) is the way to check that the attr is
            # a class This makes no sense to me, as I would think anything is
            # a "type", not just a thing that is a "class."
            return (isinstance(m, type) and
                    issubclass(m, phaser.Pipeline) and
                    getmodule(m) == pipeline_module)

        pipelines = getmembers(pipeline_module, is_pipeline_class)
        if len(pipelines) != 1:
            raise Exception(f"Found {len(pipelines)} Pipelines declared in module '{pipeline_module}'. Need only 1.")
        # pipelines is a tuple of names and values. We want the value which is
        # a class object.
        Pipeline = pipelines[0][1]

        self.working_dir = Path(args['working_dir'])
        source_file = self.working_dir / Pipeline.source_copy_filename()
        source = Pipeline.load(source_file)

        pipeline_instance = Pipeline(self.working_dir, source_file)
        pipeline_instance.setup_phases()
        phases = pipeline_instance.phase_instances
        diff_filenames = {phase.name: working_dir / f"diff_to_{phase.name}.html" for phase in phases}
        diff_filenames["Pipeline"] = working_dir / f"diff_pipeline.html"

        if len(phases) > 1:
            compare_prev = source
            prev_name = "source"
            for phase in phases:
                output_name = pipeline_instance.phase_save_filename(phase)
<<<<<<< HEAD
                output = Pipeline.load(working_dir / output_name)
                phase_column_renames = get_real_renamed_columns(phase, compare_prev[0].keys(), output[0].keys())
                build_full_pipeline_rename_map(phase_column_renames, all_column_renames)
                print(f"Diff of {prev_name} and {output_name} will be saved in {diff_filenames[phase.name]}")
                differ = IndexedTableDiffer(compare_prev, output, column_renames=phase_column_renames)
                with open(diff_filenames[phase.name], 'w') as diff_file:
                    diff_file.write(differ.html())
                print_summary(differ)
=======
                output = pipeline_instance.load(self.working_dir / output_name)
                self.diff_phase(phase, output, output_name, compare_prev, prev_name)
                compare_prev = pipeline_instance.load(self.working_dir / output_name) # Reload to start read from beginning
>>>>>>> 18114de8
                prev_name = output_name
            last_one = compare_prev
        else:
            last_one = Pipeline.load(self.working_dir / pipeline_instance.phase_save_filename(phases[0]))
            self.all_column_renames = get_real_renamed_columns(phases[0], source[0].keys(), last_one[0].keys())

        # Full pipeline diff
<<<<<<< HEAD
        source = Pipeline.load(source_file)  # Reload to read file from beginning
        differ = IndexedTableDiffer(source, last_one, column_renames=all_column_renames)
        print(f"Entire pipeline changes in {diff_filenames['Pipeline']}")
        with open(diff_filenames["Pipeline"], 'w') as diff_file:
            diff_file.write(differ.html())
        print_summary(differ)

        # Create an HTML file to wrap all the others and open it (could make this an option in future):
        with open(working_dir / "diff_wrapper.html", 'w') as diff_wrapper_file:
            diff_wrapper_file.write(get_wrapper_html(diff_filenames))
        full_path = 'file://' + str(os.path.realpath(working_dir / "diff_wrapper.html"))
        webbrowser.open(full_path)


def get_wrapper_html(diff_filenames):
    buttons = ""
    for phase_name, diff_filename in diff_filenames.items():
        buttons += f"<input type='button' onclick='load_diff_file(\"{diff_filename}\");' value=\"{phase_name}\" />"

    return """
        <html><head>
        <style type="text/css">
            input { margin: 12px; padding: 4px;}
            p { font-family: Arial; padding: 20px; }
        </style>
        </head>
        <body>
            <div id='nav'>
                <p>Diffs of changes by each phase, and entire pipeline:
        """ + buttons + """
                </p>
            </div>
            <div id='display'></div>
        <script>
            function load_diff_file(file_name) {
                document.getElementById("display").innerHTML =
                    '<embed type="text/html" src="' + file_name + '" width="100%" height="800" >';
            }
        </script>
        </body></html>
    """


def build_full_pipeline_rename_map(phase_column_renames, all_column_renames):
    for old_name, new_name in phase_column_renames.items():
        if old_name in all_column_renames.values():
            reverse_rename_lookup = {v: k for k, v in all_column_renames.items()}
            old_old_name = reverse_rename_lookup[old_name]
            all_column_renames[old_old_name] = new_name
=======
        if self.all_phases_diffable:
            source = Pipeline.load(source_file)  # Reload to read file from beginning
            diff_filename = self.working_dir / f"diff_pipeline.html"
            differ = IndexedTableDiffer(source, last_one, column_renames=self.all_column_renames)
            print(f"Entire pipeline changes in {diff_filename}")
            with open(diff_filename, 'w') as diff_file:
                diff_file.write(differ.html())
            print_summary(differ)


    def diff_phase(self, phase, output, output_name, input, input_name):
        if phase.diffable():
            phase_column_renames = get_real_renamed_columns(phase, input[0].keys(), output[0].keys())
            self.build_full_pipeline_rename_map(phase_column_renames, self.all_column_renames)
            diff_filename = self.working_dir / f"diff_to_{output_name}.html"
            print(f"Diff of {input_name} and {output_name} will be saved in {diff_filename}")
            differ = IndexedTableDiffer(input, output, column_renames=phase_column_renames)
            with open(diff_filename, 'w') as diff_file:
                diff_file.write(differ.html())
            print_summary(differ)
>>>>>>> 18114de8
        else:
            print(f"Skipping diff of {input_name} and {output_name} - phase may reorganize data")
            self.all_phases_diffable = False

    def build_full_pipeline_rename_map(self, phase_column_renames, all_column_renames):
        for old_name, new_name in phase_column_renames.items():
            if old_name in all_column_renames.values():
                reverse_rename_lookup = {v: k for k, v in all_column_renames.items()}
                old_old_name = reverse_rename_lookup[old_name]
                all_column_renames[old_old_name] = new_name
            else:
                all_column_renames[old_name] = new_name


def get_real_renamed_columns(phase, old_column_names, new_column_names):
    # We want to know which columns were likely to have been renamed.  From the phase we get all possible
    # mappings - but some mappings weren't used (didn't appear in the source file) or were used then deleted
    # (don't appear in the destination file)
    all_explicit_column_renames = phase.column_rename_dict()
    actual_column_renames = {}
    for old, new in all_explicit_column_renames.items():
        # If the old name didn't appear in the input, the rename didn't ACTUALLY happen
        if old in old_column_names and new in new_column_names:
            actual_column_renames[old] = new
    # Along with the renames, there are also columns that change in capitalization/underscore to the programmer's
    # preferred variant
    strict_new_names = {make_strict_name(name): name for name in new_column_names}
    for old in old_column_names:
        strict_old_name = make_strict_name(old)
        if strict_old_name in strict_new_names.keys() and strict_new_names[strict_old_name] != old:
            actual_column_renames[old] = strict_new_names[strict_old_name]

    return actual_column_renames


def print_summary(differ):
    print(f"    {differ.counters['added']} rows added")
    print(f"    {differ.counters['removed']} rows removed")
    print(f"    {differ.counters['changed']} rows changed")
    print(f"    {differ.counters['unchanged']} rows unchanged")<|MERGE_RESOLUTION|>--- conflicted
+++ resolved
@@ -33,7 +33,8 @@
         self.pipeline = None
         self.working_dir = None
         self.all_column_renames = {}
-        self.all_phases_diffable=True
+        self.all_phases_diffable = True
+        self.diff_files = {}
 
     def add_arguments(self, parser):
         parser.add_argument("pipeline_name",
@@ -61,60 +62,81 @@
         Pipeline = pipelines[0][1]
 
         self.working_dir = Path(args['working_dir'])
-        source_file = self.working_dir / Pipeline.source_copy_filename()
-        source = Pipeline.load(source_file)
+        self.pipeline = Pipeline(self.working_dir, Pipeline.source_copy_filename())
+        self.pipeline.setup_phases()
+        phases = self.pipeline.phase_instances
 
-        pipeline_instance = Pipeline(self.working_dir, source_file)
-        pipeline_instance.setup_phases()
-        phases = pipeline_instance.phase_instances
-        diff_filenames = {phase.name: working_dir / f"diff_to_{phase.name}.html" for phase in phases}
-        diff_filenames["Pipeline"] = working_dir / f"diff_pipeline.html"
+        # Each phase diff if appropriate
+        if len(phases) > 1:
+            prev_name = self.pipeline.source_copy_filename()
+            for phase in phases:
+                output_name = self.pipeline.phase_save_filename(phase)
+                self.diff_phase(phase, prev_name)
+                prev_name = output_name
 
-        if len(phases) > 1:
-            compare_prev = source
-            prev_name = "source"
-            for phase in phases:
-                output_name = pipeline_instance.phase_save_filename(phase)
-<<<<<<< HEAD
-                output = Pipeline.load(working_dir / output_name)
-                phase_column_renames = get_real_renamed_columns(phase, compare_prev[0].keys(), output[0].keys())
-                build_full_pipeline_rename_map(phase_column_renames, all_column_renames)
-                print(f"Diff of {prev_name} and {output_name} will be saved in {diff_filenames[phase.name]}")
-                differ = IndexedTableDiffer(compare_prev, output, column_renames=phase_column_renames)
-                with open(diff_filenames[phase.name], 'w') as diff_file:
-                    diff_file.write(differ.html())
-                print_summary(differ)
-=======
-                output = pipeline_instance.load(self.working_dir / output_name)
-                self.diff_phase(phase, output, output_name, compare_prev, prev_name)
-                compare_prev = pipeline_instance.load(self.working_dir / output_name) # Reload to start read from beginning
->>>>>>> 18114de8
-                prev_name = output_name
-            last_one = compare_prev
-        else:
-            last_one = Pipeline.load(self.working_dir / pipeline_instance.phase_save_filename(phases[0]))
-            self.all_column_renames = get_real_renamed_columns(phases[0], source[0].keys(), last_one[0].keys())
+        # Full pipeline diff if appropriate
+        if self.all_phases_diffable:
+            source_data = self.pipeline.load(self.working_dir / self.pipeline.source_copy_filename())
+            end_data = self.pipeline.load(self.working_dir / self.pipeline.phase_save_filename(phases[-1]))
+            if len(phases) == 1 and self.all_column_renames is None:
+                # If there was only one phase, then also all_column_renames was never added to.
+                self.all_column_renames = get_real_renamed_columns(phases[0], source_data[0].keys(), end_data[0].keys())
 
-        # Full pipeline diff
-<<<<<<< HEAD
-        source = Pipeline.load(source_file)  # Reload to read file from beginning
-        differ = IndexedTableDiffer(source, last_one, column_renames=all_column_renames)
-        print(f"Entire pipeline changes in {diff_filenames['Pipeline']}")
-        with open(diff_filenames["Pipeline"], 'w') as diff_file:
-            diff_file.write(differ.html())
-        print_summary(differ)
+            diff_filepath = self.working_dir / "diff_pipeline.html"
+            differ = IndexedTableDiffer(source_data, end_data, column_renames=self.all_column_renames)
+            print(f"Entire pipeline changes in {diff_filepath}")
+            with open(diff_filepath, 'w') as diff_file:
+                diff_file.write(differ.html())
+            print_summary(differ)
+            self.diff_files["Pipeline"] = "diff_pipeline.html"
 
         # Create an HTML file to wrap all the others and open it (could make this an option in future):
-        with open(working_dir / "diff_wrapper.html", 'w') as diff_wrapper_file:
-            diff_wrapper_file.write(get_wrapper_html(diff_filenames))
-        full_path = 'file://' + str(os.path.realpath(working_dir / "diff_wrapper.html"))
+        with open(self.working_dir / "diff_wrapper.html", 'w') as diff_wrapper_file:
+            diff_wrapper_file.write(get_wrapper_html(self.diff_files, self.all_phases_diffable))
+        full_path = 'file://' + str(os.path.realpath(self.working_dir / "diff_wrapper.html"))
         webbrowser.open(full_path)
 
 
-def get_wrapper_html(diff_filenames):
+    def diff_phase(self, phase, previous_output_name):
+        old_file = previous_output_name
+        new_file = self.pipeline.phase_save_filename(phase)
+        if phase.diffable():
+            old_data = self.pipeline.load(self.working_dir / old_file)
+            new_data = self.pipeline.load(self.working_dir / new_file)
+            phase_column_renames = get_real_renamed_columns(phase, old_data[0].keys(), new_data[0].keys())
+            self.build_full_pipeline_rename_map(phase_column_renames, self.all_column_renames)
+            diff_filepath = self.working_dir / f"diff_to_{new_file}.html"
+            print(f"Diff of {old_file} and {new_file} will be saved in {diff_filepath}")
+            differ = IndexedTableDiffer(old_data, new_data, column_renames=phase_column_renames)
+            with open(diff_filepath, 'w') as diff_file:
+                diff_file.write(differ.html())
+            print_summary(differ)
+            self.diff_files[phase.name] = f"diff_to_{new_file}.html"
+        else:
+            print(f"Skipping diff of {old_file} and {new_file} - phase may reorganize data")
+            self.all_phases_diffable = False
+
+    def build_full_pipeline_rename_map(self, phase_column_renames, all_column_renames):
+        for old_name, new_name in phase_column_renames.items():
+            if old_name in all_column_renames.values():
+                reverse_rename_lookup = {v: k for k, v in all_column_renames.items()}
+                old_old_name = reverse_rename_lookup[old_name]
+                all_column_renames[old_old_name] = new_name
+            else:
+                all_column_renames[old_name] = new_name
+
+
+def get_wrapper_html(diff_filenames, all_phases_included):
     buttons = ""
     for phase_name, diff_filename in diff_filenames.items():
         buttons += f"<input type='button' onclick='load_diff_file(\"{diff_filename}\");' value=\"{phase_name}\" />"
+    if all_phases_included:
+        if len(diff_filenames) == 1:
+            intro = "Diff of changes in single-phase pipeline:"
+        else:
+            intro = "Diffs of changes by each phase, and entire pipeline:"
+    else:
+        intro = "Diffs of any phases that are diff-able (did not reorganize data):"
 
     return """
         <html><head>
@@ -125,8 +147,7 @@
         </head>
         <body>
             <div id='nav'>
-                <p>Diffs of changes by each phase, and entire pipeline:
-        """ + buttons + """
+                <p> """ + intro + buttons + """
                 </p>
             </div>
             <div id='display'></div>
@@ -138,48 +159,6 @@
         </script>
         </body></html>
     """
-
-
-def build_full_pipeline_rename_map(phase_column_renames, all_column_renames):
-    for old_name, new_name in phase_column_renames.items():
-        if old_name in all_column_renames.values():
-            reverse_rename_lookup = {v: k for k, v in all_column_renames.items()}
-            old_old_name = reverse_rename_lookup[old_name]
-            all_column_renames[old_old_name] = new_name
-=======
-        if self.all_phases_diffable:
-            source = Pipeline.load(source_file)  # Reload to read file from beginning
-            diff_filename = self.working_dir / f"diff_pipeline.html"
-            differ = IndexedTableDiffer(source, last_one, column_renames=self.all_column_renames)
-            print(f"Entire pipeline changes in {diff_filename}")
-            with open(diff_filename, 'w') as diff_file:
-                diff_file.write(differ.html())
-            print_summary(differ)
-
-
-    def diff_phase(self, phase, output, output_name, input, input_name):
-        if phase.diffable():
-            phase_column_renames = get_real_renamed_columns(phase, input[0].keys(), output[0].keys())
-            self.build_full_pipeline_rename_map(phase_column_renames, self.all_column_renames)
-            diff_filename = self.working_dir / f"diff_to_{output_name}.html"
-            print(f"Diff of {input_name} and {output_name} will be saved in {diff_filename}")
-            differ = IndexedTableDiffer(input, output, column_renames=phase_column_renames)
-            with open(diff_filename, 'w') as diff_file:
-                diff_file.write(differ.html())
-            print_summary(differ)
->>>>>>> 18114de8
-        else:
-            print(f"Skipping diff of {input_name} and {output_name} - phase may reorganize data")
-            self.all_phases_diffable = False
-
-    def build_full_pipeline_rename_map(self, phase_column_renames, all_column_renames):
-        for old_name, new_name in phase_column_renames.items():
-            if old_name in all_column_renames.values():
-                reverse_rename_lookup = {v: k for k, v in all_column_renames.items()}
-                old_old_name = reverse_rename_lookup[old_name]
-                all_column_renames[old_old_name] = new_name
-            else:
-                all_column_renames[old_name] = new_name
 
 
 def get_real_renamed_columns(phase, old_column_names, new_column_names):
