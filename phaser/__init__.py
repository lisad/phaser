--- conflicted
+++ resolved
@@ -26,16 +26,12 @@
 # but that may be more relevant for smaller modules.  We should also consider readthedocs.io but that's a big
 # commitment to build for that.
 
-<<<<<<< HEAD
-from phaser.pipeline import Pipeline
-from phaser.context import Context
-=======
 # Set default logging handler to avoid "No handler found" warnings.
 import logging
 from logging import NullHandler
 
-from phaser.pipeline import Pipeline, Context
->>>>>>> 38cc5e5d
+from phaser.pipeline import Pipeline
+from phaser.context import Context
 from phaser.constants import PHASER_ROW_NUM, ON_ERROR_WARN, ON_ERROR_COLLECT, ON_ERROR_DROP_ROW, ON_ERROR_STOP_NOW
 from phaser.exceptions import PhaserError, DataErrorException, DataException, DropRowException, WarningException
 from phaser.phase import Phase
