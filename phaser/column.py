from datetime import datetime
from dateutil.parser import parse
from decimal import Decimal
import inspect
import types
from collections.abc import Iterable
from .exceptions import DropRowException, DataErrorException, WarningException, PhaserError
from .constants import ON_ERROR_STOP_NOW, ON_ERROR_COLLECT, ON_ERROR_WARN, ON_ERROR_DROP_ROW
from .io import is_nan_or_null, safe_is_nan, is_empty


""" Contains definitions of columns that can apply certain rules and datatypes to values automatically.

Column: Use for strings & general purpose
IntColumn, FloatColumn: Cast to int/float datatypes and apply number logic like min_value, max_value
DateColumn, DateTimeColumn: Cast to date/time datatypes and apply calendar logic like default timezone
BooleanColumn: cast 1, 0, T, F, yes, no, TRUE, FALSE etc to python True and False values.

"""


class Column:
    """
    A Column declaration is an instance of Column to provide to a Phase, so that the column
    name and values may be fixed, validated or cast to a datatype at the beginning of the Phase.
    The base Column type, besides being subclassed for specific datatypes, is useful for columns
    that might be mixed types or have strings as values.

    :param name: The preferred name or label of the column, e.g. "Date of Birth" or "first_name".
        The class will automatically canonicalize column names that appear with inconsistent
        capitalization or spacing, replacing names such as "last NAME" with the preferred name "last_name".
    :param required: If the column is required, it must be included in the data source.  Even so,
        a phase will continue after finding this column is missing, unless the 'on_error' policy is
        to 'stop_now' (see below).
    :param null: States whether null values are allowed (True) or will cause errors/warnings (False)
    :param default: A default value to apply if a column value is null. Not compatible with "null=False"
    :param fix_value_fn: A function (string or callable) or array of functions to apply to each value,
        such as a builtin 'capitalize' or a custom function defined in scope.
    :param rename: A set of alternate names that may be used for this column, all of which should be mapped to
        the preferred name of this column. Upon loading the data, all rows that have columns matching
        any alternate name in this set will have the alternate name replaced with the preferred `name` value.
    :param allowed_values: If allowed_values is empty or None, it is not checked.  If allowed_values is a
        single value or list of values, column logic checks every row to see that values are in the allowed list.
    :param save: if True, column is saved at the end of the phase; if not it is omitted.
    :param on_error: Choose from one of the error policies to determine how errors that occur while
        checking, type casting or fixing this column will be handled.  Error policies are
        ON_ERROR_WARN, ON_ERROR_COLLECT, ON_ERROR_DROP_ROW, and ON_ERROR_STOP_NOW.
    """
    FORBIDDEN_COL_NAME_CHARACTERS = ['\n', '\t']

    ON_ERROR_VALUES = {
        ON_ERROR_WARN: WarningException,
        ON_ERROR_DROP_ROW: DropRowException,
        ON_ERROR_COLLECT: DataErrorException,
        ON_ERROR_STOP_NOW: Exception
    }

    def __init__(self,
                 name,
                 required=True,
                 null=True,
                 blank=True,
                 default=None,
                 fix_value_fn=None,
                 rename=None,
                 allowed_values=None,
                 save=True,
                 on_error=None):
        self.name = str(name).strip()
        assert all(character not in name for character in Column.FORBIDDEN_COL_NAME_CHARACTERS)
        self.required = required
        self.null = null
        self.blank = blank
        self.default = default
        self.fix_value_fn = fix_value_fn
        self.rename = rename or []
        if isinstance(self.rename, str):
            self.rename = [self.rename]
        self.allowed_values = allowed_values
        if self.allowed_values:
            if not isinstance(self.allowed_values, Iterable) or isinstance(self.allowed_values, str):
                # Strings are iterables in python, yet we don't want to break up a string into letters
                self.allowed_values = [self.allowed_values]
        self.save = save
        self.use_exception = DataErrorException
        if on_error and on_error not in Column.ON_ERROR_VALUES.keys():
            raise PhaserError(f"Supported on_error values are [{', '.join(Column.ON_ERROR_VALUES.keys())}]")
        if on_error:
            self.use_exception = Column.ON_ERROR_VALUES[on_error]

        if self.null is False and self.default is not None:
            raise PhaserError(f"Column {self.name} defined to error on null values, but also provides a non-null default")

    def check_required(self, data_headers):
        # Called by Phase to make sure that all the required columns are in place.  Not documented
        # with docstrings because it's not meant to be overridden.
        if self.required:
            if self.name not in data_headers:
                raise self.use_exception(f"Header {self.name} not found in {data_headers}")

    def check_and_cast_value(self, row, context=None):
        # This method is probably NOT for overriding as it marshals the logic of checking, fixing
        # and casting values in a specific order.
        value = row.get(self.name)
        if self.null is False and value is None:
            raise self.use_exception(f"Null value found in column {self.name}")
        new_value = self.cast(value)   # Cast to another datatype (int, float) if subclass

        fixed_value = self.fix_value(new_value)
<<<<<<< HEAD
        if fixed_value is None and new_value is not None and context:
            context.add_warning('fix-value-none', row, f"Column {self.name} set value to None while fixing value")
=======
        if fixed_value is None and new_value is not None:
            logger.debug(f"Column {self.name} set value to None while fixing value")

        self.check_value(fixed_value)
>>>>>>> 362c2d42
        row[self.name] = fixed_value
        return row

    def cast(self, value):
        """
        When subclassing Column to provide a custom column type, override the `cast` method to do type-casting.
        For example, the builtin IntColumn uses this method to cast to an `int`.

        :param value: this parameter will hold a single value from the column, for this method to cast
            to the correct data type.
        :return: the value that was passed, now in the correct data type
        """
        # Note that the basic column type does something while casting, but only to fix NaN values.
        # Even values like "NULL" or "None" might be actual values if we
        # don't know the type. this is good to subclass to cast python data types or custom objects.
        if safe_is_nan(value):
            return None
        return value

    def check_value(self, value):
        """
        When subclassing Column to provide custom validation in a re-usable form, override the `check_value`
        method to do additional checking.

        Tips:
         * To also use the parent class's validation, don't forget to call super().check_value(value).
         * To use the exception declared when the column is defined:
         ``` raise self.use_exception("Explanation of what check went wrong goes here") ```

        :param value: this parameter will hold a single value from the column.
        :return: None
        """
        if not self.blank and not value.strip():  # Python boolean casting returns false if string is empty
            raise self.use_exception(f"Column `{self.name}' had blank value")
        if self.allowed_values and not (value in self.allowed_values):
            raise self.use_exception(f"Column '{self.name}' had value {value} not found in allowed values")

    def fix_value(self, value):
        """
        When subclassing Column to provide custom data cleaning in a re-usable form, override the 'fix_value'
        method.  The default implementation of this method applies the `default` parameter value and
        also applies functions passed into the `fix_value_fn` parameter.

        Tips:
         * Don't forget to call super().fix_value(value)
         * This method can raise exceptions if a problem is found trying to fix value, see 'check_value' for example.

        """
        if value is None and self.default is not None:
            value = self.default
        if self.fix_value_fn:
            if not isinstance(self.fix_value_fn, Iterable) or isinstance(self.fix_value_fn, str):
                # Strings are iterables in python, yet we don't want to break up a string into letters
                self.fix_value_fn = [self.fix_value_fn]
            for fn in self.fix_value_fn:
                value = call_method_on(value, fn)
        return value


class BooleanColumn(Column):
    """
    Validates truthy and falsey values, as defined in TRUE_VALUES and FALSE_VALUES.
    """

    TRUE_VALUES = ['t', 'true', '1', 'yes', 'y']
    FALSE_VALUES = ['f', 'false', '0', 'no', 'n']

    def __init__(self,
                 name,
                 required=True,
                 null=False,
                 default=None,
                 fix_value_fn=None,
                 rename=None,
                 save=True,
                 on_error=None):
        super().__init__(name,
                         required=required,
                         null=null,
                         blank=True,   # Ignores blank parameter - only null=T/F applies
                         default=default,
                         fix_value_fn=fix_value_fn,
                         rename=rename,
                         allowed_values=None,
                         save=save,
                         on_error=on_error)

    def cast(self, value):
        if is_nan_or_null(value) or is_empty(value):
            return None
        if value.lower() in BooleanColumn.TRUE_VALUES:
            return True
        if value.lower() in BooleanColumn.FALSE_VALUES:
            return False
        raise self.use_exception(f"Value {value} not recognized as a boolean value")


class IntColumn(Column):
    """
    Sets up a Column instance ready to do type, format, null and default checking on values, as well as
    renaming the column name itself to chosen version.

    :param name: The preferred name/presentation of the column, e.g. "Date of Birth" or "first_name"
    :param required: If the column is required, the phase will present errors if it is missing.
    :param null: Checks all values of the column for null values to raise as errors.
    :param default: A default value to apply if a column value is null. Not compatible with "null=False"
    :param fix_value_fn: A function (string or callable) or array of functions to apply to each value
    :param rename: A set of names that may be used in the data as column headers, all of which should be mapped to
        the preferred name of this column. Upon loading the data, all rows that have columns matching
        any alternate name in this set will have a column with the preferred name with the same data in
        it. In other words, any data in a column name in `rename` will end up in a column named `name`.
    :param allowed_values: If allowed_values is not empty and a column value is not in the list, raises errors.
        To supply a range, use min_value and max_value instead.  NOTE: this is checked after casting,
        so to check allowed values of a column specified to cast to int, such as IntColumn, check for
        values like [1, 2, 3] rather than ["1", "2", "3"]
    :param save: if True, column is saved at the end of the phase; if not it is omitted.
    :param min_value: If data is below this value, column raises errors
    :param max_value: If data is above this value, column raises errors
    """

    def __init__(self,
                 name,
                 required=True,
                 null=True,
                 default=None,
                 fix_value_fn=None,
                 rename=None,
                 allowed_values=None,
                 save=True,
                 on_error=None,
                 min_value=None,
                 max_value=None):
        super().__init__(name,
                         required=required,
                         null=null,
                         blank=True,  # Ignores this column - only null=T/F matters
                         default=default,
                         fix_value_fn=fix_value_fn,
                         rename=rename,
                         allowed_values=allowed_values,
                         save=save,
                         on_error=on_error)
        self.min_value = min_value
        self.max_value = max_value

    def check_value(self, value):
        super().check_value(value)
        if self.min_value is not None and (value < self.min_value):
            raise self.use_exception(f"Value for {self.name} is {value}, less than min {self.min_value}")
        if self.max_value is not None and (value > self.max_value):
            raise self.use_exception(f"Value for {self.name} is {value}, more than max {self.max_value}")

    def cast(self, value):
        if is_nan_or_null(value) or is_empty(value):
            return None
        return int(Decimal(value))


class FloatColumn(IntColumn):
    """ Defines a column that accepts a float value. See `IntColumn` for parameters. """
    def __init__(self, *args, **kwargs):
        super().__init__(*args, **kwargs)

    def cast(self, value):
        if is_nan_or_null(value) or is_empty(value):
            return None
        return float(Decimal(value))


class DateTimeColumn(Column):
    """
    Sets up a DateColumn instance ready to do type, format, null and default checking on values, as well as
    renaming the column name itself to chosen version.

    :param name: The preferred name/presentation of the column, e.g. "Date of Birth" or "first_name"
    :param required: If the column is required, the phase will present errors if it is missing.
    :param null: Checks all values of the column for null values to raise as errors.
    :param default: A default value to apply if a column value is null. Not compatible with "null=False"
    :param fix_value_fn: A function (string or callable) or array of functions to apply to each value
    :param rename: A set of names that may be used in the data as column headers, all of which should be mapped to
        the preferred name of this column. Upon loading the data, all rows that have columns matching
        any alternate name in this set will have a column with the preferred name with the same data in
        it. In other words, any data in a column name in `rename` will end up in a column named `name`.
    :param allowed_values: If allowed_values is not empty and a column value is not in the list, raises errors.
        To supply a range, use min_value and max_value instead.
    :param save: if True, column is saved at the end of the phase; if not it is omitted.
    :param min_value: If data is below this value, column raises errors
    :param max_value: If data is above this value, column raises errors
    :param date_format_code:  Formatting string used by datetime.strptime to parse string to date,
        e.g. '%d/%m/%y %H:%M:%S.%f', '%d/%m/%Y' or '%m/%d/%y'.  If left None, class will use dateutil.parser.
    :param default_tz: If timezone is not specified in value, assume this timezone applies.
    """

    def __init__(self,
                 name,
                 required=True,
                 null=True,
                 default=None,
                 fix_value_fn=None,
                 rename=None,
                 allowed_values=None,
                 save=True,
                 on_error=None,
                 min_value=None,
                 max_value=None,
                 date_format_code=None,
                 default_tz=None):
        super().__init__(name,
                         required=required,
                         null=null,
                         blank=True,  # Ignores this param - only null=T/F matters
                         default=default,
                         fix_value_fn=fix_value_fn,
                         rename=rename,
                         allowed_values=allowed_values,
                         save=save,
                         on_error=on_error)
        self.min_value = min_value
        self.max_value = max_value
        self.date_format_code = date_format_code
        self.default_tz = default_tz

    def check_value(self, value):
        """ Checks the value for every field
        Override in order to have custom error handling for example
        """
        super().check_value(value)
        if self.min_value is not None and (value < self.min_value):
            raise self.use_exception(f"Value for {self.name} is {value}, less than min {self.min_value}")
        if self.max_value is not None and (value > self.max_value):
            raise self.use_exception(f"Value for {self.name} is {value}, more than max {self.max_value}")

    def cast(self, value):
        if is_nan_or_null(value) or is_empty(value):
            return None
        if self.date_format_code:
            value = datetime.strptime(value, self.date_format_code)
        else:
            value = parse(value)
        if value.tzname() is None and self.default_tz is not None:
            value = value.replace(tzinfo=self.default_tz)
        return value


class DateColumn(DateTimeColumn):
    """ A column that supports the date value only (no time). See `DateTimeColumn` for parameters. """

    def cast(self, value):
        value = super().cast(value)
        return datetime.date(value)


# -------  Below here: not exported for user use  -------

def make_strict_name(name):
    """
    Often hand-edited spreadsheets or CSVs get extra tabs, returns or spaces in the field names
    >>> make_strict_name('Homeworld_Quadrant')
    'homeworld quadrant'
    >>> make_strict_name('Homeworld  quadrant')
    'homeworld quadrant'
    >>> make_strict_name('Homeworld\tquadrant')
    'homeworld quadrant'
    >>> make_strict_name('Homeworld \\nquadrant')
    'homeworld quadrant'
    """
    new_name = (name.lower().
                replace('_', ' ').
                replace('\t', ' ').
                replace('\n', ' '))
    return ' '.join(new_name.split())   # Replaces multiple spaces with single


def call_method_on(obj, method):
    def is_builtin_function_or_descriptor(thing):
        return isinstance(thing, (types.BuiltinFunctionType, types.BuiltinMethodType))

    if isinstance(method, str) and hasattr(obj, method):
        # Examples: value.strip(), value.lstrip(), value.rstrip(), value.lower()... or going beyond strings,
        # if the value is a date, value.weekday(), value.hour, value.year...
        result = getattr(obj, method)
        # Python has methods and builtin functions. Builtin functions like 'strip' are
        if inspect.ismethod(result) or is_builtin_function_or_descriptor(result):
            result = result()
        return result
    elif isinstance(method, str):
        # Examples: passing the value to a function like bytearray, len, date.fromisoformat, or abs. (Will it work
        # for date.fromisoformat without the right import?)
        if isinstance(obj, str):
            expression = f"{method}('{obj}')"
        else:
            expression = f"{method}({obj})"
        return eval(expression)
    elif callable(method):
        # Users will have to pass the callable rather than a string if it's not in imported scope here
        return method(obj)
    else:
        raise Exception("Case not handled - method not callable or string or attribute of obj")<|MERGE_RESOLUTION|>--- conflicted
+++ resolved
@@ -107,15 +107,10 @@
         new_value = self.cast(value)   # Cast to another datatype (int, float) if subclass
 
         fixed_value = self.fix_value(new_value)
-<<<<<<< HEAD
         if fixed_value is None and new_value is not None and context:
             context.add_warning('fix-value-none', row, f"Column {self.name} set value to None while fixing value")
-=======
-        if fixed_value is None and new_value is not None:
-            logger.debug(f"Column {self.name} set value to None while fixing value")
 
         self.check_value(fixed_value)
->>>>>>> 362c2d42
         row[self.name] = fixed_value
         return row
 
