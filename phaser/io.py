import csv
from abc import ABC, abstractmethod
from collections.abc import Mapping, Sequence
import logging
import math
from phaser.exceptions import DataErrorException, PhaserError
import json

logger = logging.getLogger(__name__)
EXTRA_FIELDS_KEY = "__phaser_extra_fields__"
MISSING_FIELD_VAL = "__phaser_missing_field__"


def read_json(source, format=format):
    """
    This read_json helper assumes pandas style orient='records' format.  If your data uses something else,
    a custom Pipeline can have a custom read/save implementation.
    :param source:
    :return: data in python list-of-dicts format.
    """
    with open(source, 'r') as json_file:
        data = json.load(json_file)
        if isinstance(data, list):
            return data
        else:
            raise PhaserError("JSON data file format expected to hold a list of dict records - did not find list.")


def save_json(filename, row_data):
    with open(filename, 'w') as f:
        json.dump(row_data, f)


def read_csv(source, delimiter=','):
    data = []
    with open(source, 'r', newline="") as csv_file:
        csv_reader = csv.reader(csv_file, delimiter=delimiter)
        first_line = next(drop_empty_rows(csv_reader))
        while first_line == [] or first_line[0].startswith('#'):
            first_line = next(csv_reader)
        if len(first_line) > len(set(first_line)):
            raise DataErrorException(f"CSV {source} has duplicate column names and cannot reliably be parsed")
        dict_reader = csv.DictReader(drop_empty_rows(csv_file),
                                     fieldnames=first_line,
                                     restkey=EXTRA_FIELDS_KEY,
                                     restval=MISSING_FIELD_VAL,
                                     delimiter=delimiter)
        for row in dict_reader:
            if EXTRA_FIELDS_KEY in row.keys() and is_list_empty(row[EXTRA_FIELDS_KEY]):
                row.pop(EXTRA_FIELDS_KEY)
            if MISSING_FIELD_VAL in row.values():
                raise Exception(f"Fields missing in record <{row}>")
            if len(row) != len(first_line):
                raise Exception(f"Inconsistent # of fields ({len(row)}) detected first in record <{row}>")
            if all(value == '' for value in row.values()):
                logger.debug("Row with all empty values dropped from CSV")
            else:
                data.append(row)

    return data


def drop_empty_rows(csv_stream):
    for row in csv_stream:
        if is_list_empty(row):
            # Skipping rows that are empty or nothing but commas - often generated at the end of Excel tables
            continue
        yield row


def is_list_empty(value):
    """
    >>> is_list_empty('')
    True
    >>> is_list_empty([])
    True
    >>> is_list_empty([''])
    True
    >>> is_list_empty(['  '])
    True
    """
    return (value == []
            or isinstance(value, list) and all([is_list_empty(i) for i in value])
            or isinstance(value, str) and value.strip() == '')


class FixNansIterator:
    """
    If NaN objects from numpy or pandas operations get left in data values, saving the file would include 'nan'
    and reloading the file (not just in phaser but in other programs) can cause errors.  For now, we replace with
    None, but we could make this configurable so a user could output "!ERROR" or something
    >>> list(FixNansIterator([{'val': float('nan')}]))[0]
    {'val': None}

    """
    def __init__(self, list_of_dicts):
        self._sequence = list_of_dicts
        self._index = 0

    def __iter__(self):
        return self

    def __next__(self):
        if self._index < len(self._sequence):
            row = self._sequence[self._index]
            self._index += 1
            for key, val in row.items():
                if safe_is_nan(val):
                    row[key] = None
            return row
        else:
            raise StopIteration


def safe_is_nan(value):
    """
    This function needs to be directly testable in case we find a better way than try/except that doesn't use
    pandas isnull or doesn't attempt to replace too many things with none.  The test may fail if numpy isn't
    available - numpy needs to be a test dependency but not a library dependency.
    >>> safe_is_nan('a')
    False
    >>> safe_is_nan(1)
    False
    >>> import numpy as np
    >>> safe_is_nan(np.nan)
    True
    >>> safe_is_nan(float('nan'))
    True
    """
    try:
        if math.isnan(value):
            return True
        return False
    except TypeError:
        return False


def is_nan_or_null(value):
    """
    NOTE: For purposes of dealing with IO, special values that are sometimes saved for None are also treated as None.
    >>> is_nan_or_null(None)
    True
    >>> is_nan_or_null(True)
    False
    >>> is_nan_or_null("NULL")
    True
    """
    return value is None or safe_is_nan(value) or value in ["NULL", "None"]


def is_empty(value):
    """
    >>> is_empty("   ")
    True
    >>> is_empty("\t ")
    True
    >>> is_empty("Not empty")
    False
    """
    if isinstance(value, str):
        return value.replace('\t', '').replace('\n', '').replace(' ', '') == ""
    return False

def save_csv(filename, row_data, fieldnames=None):
    if not row_data:
        return

    iterator = FixNansIterator(row_data)
    try:
        first = next(iterator)
    except StopIteration:
        return

<<<<<<< HEAD
    if fieldnames is None:
        fieldnames = list(first.keys())
    try:
        with open(filename, "w", newline="") as fp:
            w = csv.DictWriter(fp, fieldnames=fieldnames)
            w.writeheader()
            w.writerow(first)
            w.writerows(iterator)
    except ValueError:
        all_fieldnames = set()
        [all_fieldnames.update(row.keys()) for row in row_data]
        save_csv(filename, row_data, fieldnames=all_fieldnames)
        logger.info("Data had extra fields in some rows, which were duplicated across all rows in order to " +
                    "be valid CSV.  If this is not the desired behavior: save as JSON, mark some fields as " +
                    "not-saved, or set all fields explicitly on all rows.  Fields found: """ + ','.join(all_fieldnames))
=======
    fieldnames = list(first.keys())
    with open(filename, "w", newline="") as fp:
        w = csv.DictWriter(fp, fieldnames=fieldnames)
        w.writeheader()
        w.writerow(first)
        w.writerows(iterator)

>>>>>>> 1a2a4002

class SavableObject():
    """ Base class for data that can be saved as tabular data - but can reorganize data coming in or out"""
    def __init__(self, name, data_type, data=None):
        self.name = name
        self.data_type = data_type
        if data and not isinstance(data, data_type):
            raise PhaserError(f"{self.__class__} initialized with wrong data structure. Must be a {data_type}")
        self.data = data
        self.to_save = False

    def load_data(self, data):
        """ Load data from the source, overwriting any data that may be stored
        in the object already. The source should be in a format that was written
        by the save function."""
        self.data = data

    def prepare_for_save(self):
        """ Save data to the destination in a format that is appropriate to be
        read back in by the load function."""
        return self.data


class ExtraRecords(SavableObject):
    """ A holder of data that either comes from an extra source is will be added
    to as an extra output. Its data is in the form of a sequence, most likely
    a list of dicts and represents data that is meant to be appended to or
    processed over."""
    def __init__(self, name, data=None):
        super().__init__(name, Sequence, data)


class ExtraMapping(SavableObject):
    """ A holder of data that either comes from an extra source is will be added
    to as an extra output. Its data is in the form of a mapping, most likely
    a dict and represents data that is meant to be accessed by a key."""
    def __init__(self, name, data=None):
        super().__init__(name, Mapping, data)

    def load_data(self, tabular_data):
        self.data = {
            row['key']: row['value'] for row in tabular_data
        }

    def prepare_for_save(self):
        if self.data:
            return [
                { 'key': key, 'value': value }
                for key, value in self.data.items()
            ]<|MERGE_RESOLUTION|>--- conflicted
+++ resolved
@@ -171,7 +171,6 @@
     except StopIteration:
         return
 
-<<<<<<< HEAD
     if fieldnames is None:
         fieldnames = list(first.keys())
     try:
@@ -183,19 +182,13 @@
     except ValueError:
         all_fieldnames = set()
         [all_fieldnames.update(row.keys()) for row in row_data]
+        extra_fieldnames = [name for name in all_fieldnames if name not in fieldnames]
         save_csv(filename, row_data, fieldnames=all_fieldnames)
-        logger.info("Data had extra fields in some rows, which were duplicated across all rows in order to " +
-                    "be valid CSV.  If this is not the desired behavior: save as JSON, mark some fields as " +
-                    "not-saved, or set all fields explicitly on all rows.  Fields found: """ + ','.join(all_fieldnames))
-=======
-    fieldnames = list(first.keys())
-    with open(filename, "w", newline="") as fp:
-        w = csv.DictWriter(fp, fieldnames=fieldnames)
-        w.writeheader()
-        w.writerow(first)
-        w.writerows(iterator)
-
->>>>>>> 1a2a4002
+        logger.info("Data had added fields in some rows, which were duplicated across all rows to save as" +
+                    "valid CSV.  If this is not the desired behavior: save as JSON, mark extra fields as " +
+                    "not-saved, or set all fields explicitly on all rows.  (Added fields found: """ +
+                    ', '.join(extra_fieldnames) + ')')
+
 
 class SavableObject():
     """ Base class for data that can be saved as tabular data - but can reorganize data coming in or out"""
