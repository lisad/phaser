<<<<<<< HEAD
from abc import ABC, abstractmethod

=======
from collections import UserDict, UserList
>>>>>>> d78271fe
import pandas as pd
import logging
from .column import make_strict_name, Column
from .pipeline import Pipeline, Context, DropRowException, WarningException, PipelineErrorException, PhaserException
from .steps import ROW_STEP, BATCH_STEP, PROBE_VALUE, row_step

logger = logging.getLogger('phaser')
logger.addHandler(logging.NullHandler())


class PhaseBase(ABC):

    def __init__(self, name, context=None, error_policy=None):
        self.name = name or self.__class__.__name__
        self.context = context or Context()
        self.error_policy = error_policy or Pipeline.ON_ERROR_COLLECT
        self.headers = None
        self.row_data = None

    @abstractmethod
    def run(self):
        pass

    def read_csv(self, source):
        """ Includes the settings phaser normally uses with pandas read_csv """
        return pd.read_csv(source,
                         dtype='str',
                         sep=',',
                         skip_blank_lines=True,
                         index_col=False,
                         comment='#')

    def load(self, source):
        """ When creating a Phase, it may be desirable to subclass it and override the load()
        function to do a different kind of loading.  Be sure to load the row_data into the
        instance's row_data attribute as an iterable (list) containing dicts.
        Defaults:
        * assume all column values are strings, so leading zeros or trailing zeros don't get destroyed.
        * assume ',' value-delimiter
        * skip_blank_lines=True: allows blank AND '#'-led rows to be skipped and still find header row
        * doesn't use indexing
        * does attempt to decompress common compression formats if file uses them
        * assume UTF-8 encoding
        * uses '#' as the leading character to assume a row is comment
        * Raises errors loading 'bad lines', rather than skip
        """
        logger.info(f"{self.name} loading input from {source}")
        df = self.read_csv(source)
        self.headers = df.columns.values.tolist()
        if Pipeline.ROW_NUM_FIELD in df.columns.values.tolist():
            raise Exception("phaser does not currently expect __phaser_row_num__ to be saved and loaded")
            # LMDTODO: Or could check that the rows are correctly numbered or can be ordered by number and unique?
            # this would preserve original row numbers across data.  can't be done in reshape phases.
        else:
            df[Pipeline.ROW_NUM_FIELD] = df.reset_index().index
        self.row_data = df.to_dict('records')

    def save(self, destination):
        """ This method saves the result of the Phase operating on the batch in phaser's preferred approach.
        It should be easy to override this method to save in a different way, using different
        parameters on pandas' to_csv, or to use pandas' to_excel, to_json or a different output entirely.

        CSV defaults chosen:
        * separator character is ','
        * encoding is UTF-8
        * compression will be attempted if filename ends in 'zip', 'gzip', 'tar' etc
        """

        pd.DataFrame(self.row_data).to_csv(destination, index=False, na_rep="NULL")
        logger.info(f"{self.name} saved output to {destination}")

    def process_exception(self, exc, step, row):
        """
        A method to delegate exception handling to.  This is not called within PhaseBase directly,
        but it is called in the subclasses when they run steps or methods.
        :param exc: The exception or error thrown
        :param step: What step this occurred in
        :param row: What row of the data this occurred in
        :return: Nothing
        """
        if isinstance(exc, DropRowException):
            self.context.add_dropped_row(step, row, exc.message)
        elif isinstance(exc, WarningException):
            self.context.add_warning(step, row, exc.message)
        else:
            e_name = exc.__class__.__name__
            e_message = str(exc)
            message = f"{e_name} raised ({e_message})" if e_message else f"{e_name} raised."
            logger.debug(f"Unknown exception handled in executing steps ({message}")

            match self.error_policy:
                case Pipeline.ON_ERROR_COLLECT:
                    self.context.add_error(step, row, message)
                case Pipeline.ON_ERROR_WARN:
                    self.context.add_warning(step, row, message)
                case Pipeline.ON_ERROR_DROP_ROW:
                    self.context.add_dropped_row(step, row, message)
                case Pipeline.ON_ERROR_STOP_NOW:
                    self.context.add_error(step, row, message)
                    raise exc
                case _:
                    raise PipelineErrorException(f"Unknown error policy '{self.error_policy}'") from exc

    def report_errors_and_warnings(self):
        """ In next iteration, we should probably move the generation of error info to stdout to other locations.
        For CLI operation we want to report errors to the CLI, but for unsupervised operation these should go
        to logs.  Python logging does allow users of a library to send log messages to more than one place while
        customizing log level desired, and we could have drop-row messages as info and warning as warn level so
        these fit very nicely into the standard levels allowing familiar customization.  """
        # LMDTODO: How are one phases's errors and warnings kept separate from another phase's?
        for row_num, info in self.context.dropped_rows.items():
            print(f"DROPPED row: {row_num}, message: '{info['message']}'")
        # Unlike errors and dropped rows, there can be multiple warnings per row
        for row_num, warnings in self.context.warnings.items():
            for warning in warnings:
                print(f"WARNING row: {row_num}, message: '{warning['message']}'")
        for row_num, error in self.context.errors.items():
            print(f"ERROR row: {row_num}, message: '{error['message']}'")


class DataFramePhase(PhaseBase):
    def __init__(self, name, context=None, error_policy=None):
        super().__init__(name, context=context, error_policy=error_policy)
        self.df_data = None

    def run(self, source, destination):
        self.load(source)
        self.df_data = self.df_transform(self.df_data)
        self.row_data = self.df_data.to_dict('records')
        if self.context.has_errors():
            self.report_errors_and_warnings()
            raise PipelineErrorException(f"Phase '{self.name}' failed with {len(self.context.errors.keys())} errors.")
        else:
            self.report_errors_and_warnings()
            self.save(destination)

    def df_transform(self, df_data):
        raise PhaserException("Subclass DataFramePhase and define what to do in this method")

    def load(self, source):
        self.df_data = self.read_csv(source)

    def save(self, destination):
        self.df_data.to_csv(destination, index=False, na_rep="NULL")
        logger.info(f"{self.name} saved output to {destination}")


class ReshapePhase(PhaseBase):
    """ Operations that combine rows or split rows, and thus arrive at a different number of rows (beyond just
    dropping bad data), don't work well in a regular Phase and are hard to do diffs for.  This class solves
    just the problem of merging and splitting up rows.  Some reshape operations include
    * group by a field (and sum, or average, or apply another operation to the numeric fields associated)
    * 'spread' functions (like DPLYR 0 LMDTODO is there apandas equivalent)

    Note that just dropping or filtering rows one-by-one, or adding or removing columns no matter how much
    other column values are involved, can be done in a regular phase.
    """

    def __init__(self, name, context=None, error_policy=None):
        super().__init__(name, context=context, error_policy=error_policy)

    def reshape(self, row_data):
        raise PhaserException("Subclass ReshapePhase and define what to do in the reshape method")

    def run(self, source, destination):
        self.load(source)
        self.row_data = self.reshape(self.row_data)
        if self.context.has_errors():
            self.report_errors_and_warnings()
            raise PipelineErrorException(f"Phase '{self.name}' failed with {len(self.context.errors.keys())} errors.")
        else:
            self.report_errors_and_warnings()
            self.save(destination)


class Phase(PhaseBase):
    """ The organizing principle for data transformation steps and column definitions is the phase.  A phase can

    * load a data file
    * Apply a set of preferred column names and datatypes via 'columns'
    * Apply a further list of transformations via 'steps'
    * While applying steps, can drop invalid or unwanted rows, add columns
    * Save only the desired columns
    * Provide a detailed diff or a summary of what changed in the phase

    Attributes
    ----------
    name : str
        The name of the phase (for debugging and file name usage)
    steps : list
        A list of functions that will be run in order on data loaded into the phase
    columns : list
        A list of column definitions with declarations of how to handle the column name and data within
        the column. Columns are also processed in order, so a column early in the list that instructs the
        phase to drop rows without values will cause those rows never to be processed by columns later in the
        list.
    context : Context obj
        Optional context information that can apply to multiple phases organized in a Pipeline.  If
        no context is passed in, one will be created just for this Phase. The context will be passed to each step
        in case that step needs outside context.
    error_policy: str
        The error handling policy to apply in this phase.  Default is Pipeline.ON_ERROR_COLLECT, which collects
        errors, up to one per row, and reports all errors at the end of running the phase.  Other options
        are Pipeline.ON_ERROR_WARN, which adds warnings that will all be reported at the end,
        Pipeline.ON_ERROR_DROP_ROW which means that a row causing an error will be dropped, and
        Pipeline.ON_ERROR_STOP_NOW which aborts the phase mid-step rather than continue and collect more errors.
        Any step that needs to apply different error handling than the phase's default can throw its own
        typed exception (see step documentation).


    Methods
    -------
    run(source, destination)
        Loads data from source, applies all the phase's column definitions and steps, and saves to destination.
        If run inside a Pipeline, the pipeline will call this, but for debugging/developing or simpler data
        transformations, this can be used to run the phase without a Pipeline.

    load(source)
        If creating a Phase that takes data in a custom way, subclass Phase and override the load method.
        Besides overriding the load method, users of Phase should not need to run load directly as it is run
        as part of 'run'. if overriding 'load', make sure that both phase.headers and phase.row_data are
        set up before finishing the method.

    save(source)
        If creating a Phase that sends data to a custom destination, subclass Phase and override the save method.
        If the method is not overridden, the phase will save the data in CSV format at the destination.

    """
    source = None
    working_dir = None
    steps = []
    columns = []

    def __init__(self, name=None, steps=None, columns=None, context=None, error_policy=None):
        """ Instantiate (or subclass) a Phase with an ordered list of steps (they will be called in this order) and
        with an ordered list of columns (they will do their checks and type casting in this order).  """
        super().__init__(name, context=context, error_policy=error_policy)
        self.steps = steps or self.__class__.steps
        self.columns = columns or self.__class__.columns
        if isinstance(self.columns, Column):
            self.columns = [self.columns]

        self.row_data = PhaseRecords()
        self.headers = None

    def run(self, source, destination):
        # Break down run into load, steps, error handling, save and delegate
        self.load(source)
        self.do_column_stuff()
        self.run_steps()
        if self.context.has_errors():
            self.report_errors_and_warnings()
            raise PipelineErrorException(f"Phase '{self.name}' failed with {len(self.context.errors.keys())} errors.")
        else:
            self.report_errors_and_warnings()
            self.prepare_for_save()
            self.save(destination)

<<<<<<< HEAD
=======
    def report_errors_and_warnings(self):
        """ In next iteration, we should probably move the generation of error info to stdout to other locations.
        For CLI operation we want to report errors to the CLI, but for unsupervised operation these should go
        to logs.  Python logging does allow users of a library to send log messages to more than one place while
        customizing log level desired, and we could have drop-row messages as info and warning as warn level so
        these fit very nicely into the standard levels allowing familiar customization.  """
        for row_num, info in self.context.dropped_rows.items():
            print(f"DROPPED row: {row_num}, message: '{info['message']}'")
        # Unlike errors and dropped rows, there can be multiple warnings per row
        for row_num, warnings in self.context.warnings.items():
            for warning in warnings:
                print(f"WARNING row: {row_num}, message: '{warning['message']}'")
        for row_num, error in self.context.errors.items():
            print(f"ERROR row: {row_num}, message: '{error['message']}'")

    def load(self, source):
        """ When creating a Phase, it may be desirable to subclass it and override the load()
        function to do a different kind of loading.  Be sure to load the row_data into the
        instance's row_data attribute as an iterable (list) containing dicts.
        Defaults:
        * assume all column values are strings, so leading zeros or trailing zeros don't get destroyed.
        * assume ',' value-delimiter
        * skip_blank_lines=True: allows blank AND '#'-led rows to be skipped and still find header row
        * doesn't use indexing
        * does attempt to decompress common compression formats if file uses them
        * assume UTF-8 encoding
        * uses '#' as the leading character to assume a row is comment
        * Raises errors loading 'bad lines', rather than skip
        """
        logger.info(f"{self.name} loading input from {source}")
        df = pd.read_csv(source,
                         dtype='str',
                         sep=',',
                         skip_blank_lines=True,
                         index_col=False,
                         comment='#')
        self.headers = df.columns.values.tolist()
        self.row_data = PhaseRecords(df.to_dict('records'))

>>>>>>> d78271fe
    def load_data(self, data):
        """ Alternate load method is useful in tests or in scripting Phase class where the data is not in a file.
        This assumes data is in the form of a list of dicts where dicts have consistent keys (e.g. pandas 'record'
        format) """
        if len(data) > 0:
            self.headers = data[0].keys()
        self.row_data = PhaseRecords(data)

    def do_column_stuff(self):
        @row_step
        def cast_each_column_value(row, context):
            """ We run this as a row step to have consistent error handling and DRY.  It could be
            a little better at reporting which column generated the error.  The fact that it quits after the first
            raised error (within one row) is intentional especially so the row can be dropped after the first
            error.  Columns are processed in declared order so that a fundamental check can be done before
            columns that assume previous checks (e.g. a "type" column drops bad rows and subsequent columns
            can assume the correct type). """
            new_row = row
            for col in self.columns:
                new_row = col.check_and_cast_value(new_row)
            return new_row

        # Header work is done first
        self.rename_columns()
        for column in self.columns:
            column.check_required(self.headers)
        # Then going row by row allows us to re-use row-based error/reporting work
        self.execute_row_step(cast_each_column_value)

    def rename_columns(self):
        """ Renames columns: both using case and space ('_', ' ') matching to convert columns to preferred
        label format, and using a list of additional alternative names provided in each column definition.
        It would be cool if this could be done before converting everything to list-of-dicts format...
        """
        rename_list = {alt: col.name for col in self.columns for alt in col.rename}
        strict_name_list = {make_strict_name(col.name): col.name for col in self.columns}

        def rename_me(name):
            name = name.strip()
            if make_strict_name(name) in strict_name_list.keys():
                name = strict_name_list[make_strict_name(name)]  # Convert to declared capital'n/separ'n
            if name in rename_list.keys():
                name = rename_list[name]  # Do declared renames
            return name

        self.row_data = PhaseRecords([{rename_me(key): value for key, value in row.items()} for row in self.row_data])
        self.headers = [rename_me(name) for name in self.headers]

    def prepare_for_save(self):
        """ Checks consistency of data and drops unneeded columns
        """
        self.check_headers_consistent()
        # Use the raw list(dict) form of the data, because DataFrame
        # construction does something different with a subclass of Sequence and
        # Mapping that results in the columns being re-ordered.
        df = pd.DataFrame(self.row_data.to_records())
        columns_to_drop = [col.name for col in self.columns if col.save is False]
        columns_exist_to_drop = [col_name for col_name in columns_to_drop if col_name in df.columns]
        df.drop(columns_exist_to_drop, axis=1, inplace=True)
        self.row_data = PhaseRecords(df.to_dict('records'))

<<<<<<< HEAD
=======
    def save(self, destination):
        """ This method saves the result of the Phase operating on the batch in phaser's preferred approach.
        It should be easy to override this method to save in a different way, using different
        parameters on pandas' to_csv, or to use pandas' to_excel, to_json or a different output entirely.

        CSV defaults chosen:
        * separator character is ','
        * encoding is UTF-8
        * compression will be attempted if filename ends in 'zip', 'gzip', 'tar' etc
        """

        # Use the raw list(dict) form of the data, because DataFrame
        # construction does something different with a subclass of Sequence and
        # Mapping that results in the columns being re-ordered.
        pd.DataFrame(self.row_data.to_records()).to_csv(destination, index=False, na_rep="NULL")
        logger.info(f"{self.name} saved output to {destination}")

>>>>>>> d78271fe
    def check_headers_consistent(self):
        for row in self.row_data:
            for field_name in row.keys():
                if field_name not in self.headers:
                    self.context.add_warning('consistency_check', row.row_num,
                        f"At some point, {field_name} was added to the row_data and not declared a header")

    def run_steps(self):
        if self.row_data is None or self.row_data == []:
            raise Exception("No data loaded yet")
        for step in self.steps:
            step_type = step(None, __probe__=PROBE_VALUE)
            if step_type == ROW_STEP:
                self.execute_row_step(step)
            elif step_type == BATCH_STEP:
                self.execute_batch_step(step)
            else:
                raise Exception(f"Unknown step type {step_type}")

    def execute_row_step(self, step):
        """ Internal method. Each step that is run on a row is run through this method in order to do consistent error
        numbering and error reporting.
        """
        new_data = PhaseRecords()
        for row_index, row in enumerate(self.row_data):
            self.context.current_row = row.row_num

            if self.context.current_row in self.context.errors.keys():
                # LMDTODO: This is an O(n) operation.  If instead the fact of the row having an error was part of the
                # row data, this would be O(1).  We should probably do that instead, and definitely if any row metadata
                # is on the row besides the original row number.  The thing in the special field in row could be an obj.
                continue    # Only trap the first error per row
            # NOw that we know the row number run the step and handle exceptions.
            try:
                # LMDTODO: pass a deepcopy of row
                new_row = step(row, context=self.context)
                # Ensure the original row_num is preserved with the new row
                # returned from the step
                if isinstance(new_row, PhaseRecord):
                    new_row.row_num = self.context.current_row
                    new_data.append(new_row)
                else:
                    new_data.append(PhaseRecord(self.context.current_row, new_row))
            except Exception as exc:
                self.process_exception(exc, step, row)
                if not isinstance(exc, DropRowException):
                    new_data.append(row)  # If we are continuing, keep the row in the data unchanged unless it's a
                    # DropRowException. (If the caller wants to change the row and also throw an exception, they can't)
        self.row_data = new_data

    def execute_batch_step(self, step):
        self.context.current_row = 'batch'
        try:
            new_row_values = step(self.row_data, context=self.context)
            row_size_diff = len(self.row_data) - len(new_row_values)
            if row_size_diff > 0:
                self.context.add_warning(step, None, f"{row_size_diff} rows were dropped by step")
            elif row_size_diff < 0:
                self.context.add_warning(step, None, f"{abs(row_size_diff)} rows were ADDED by step")
            self.row_data = PhaseRecords([row for row in new_row_values])
        except Exception as exc:
            self.process_exception(exc, step, None)


# LMDTODO: add a test that makes sure that a batch step followed by a row step works fine

class PhaseRecords(UserList):
    def __init__(self, *args):
        super().__init__(*args)
        self.data = [
            PhaseRecord(index, record)
            for index, record in enumerate(self.data)
        ]

    # Transform back into native list(dict)
    def to_records(self):
        return [ r.data for r in self.data ]

class PhaseRecord(UserDict):
    def __init__(self, row_num, record):
        super().__init__(record)
        self.row_num = row_num<|MERGE_RESOLUTION|>--- conflicted
+++ resolved
@@ -1,9 +1,5 @@
-<<<<<<< HEAD
 from abc import ABC, abstractmethod
-
-=======
 from collections import UserDict, UserList
->>>>>>> d78271fe
 import pandas as pd
 import logging
 from .column import make_strict_name, Column
@@ -28,18 +24,8 @@
         pass
 
     def read_csv(self, source):
-        """ Includes the settings phaser normally uses with pandas read_csv """
-        return pd.read_csv(source,
-                         dtype='str',
-                         sep=',',
-                         skip_blank_lines=True,
-                         index_col=False,
-                         comment='#')
-
-    def load(self, source):
-        """ When creating a Phase, it may be desirable to subclass it and override the load()
-        function to do a different kind of loading.  Be sure to load the row_data into the
-        instance's row_data attribute as an iterable (list) containing dicts.
+        """ Includes the default settings phaser uses with panda's read_csv. Can be overridden to provide
+        different read_csv settings.
         Defaults:
         * assume all column values are strings, so leading zeros or trailing zeros don't get destroyed.
         * assume ',' value-delimiter
@@ -50,15 +36,21 @@
         * uses '#' as the leading character to assume a row is comment
         * Raises errors loading 'bad lines', rather than skip
         """
+        return pd.read_csv(source,
+                         dtype='str',
+                         sep=',',
+                         skip_blank_lines=True,
+                         index_col=False,
+                         comment='#')
+
+    def load(self, source):
+        """ When creating a Phase, it may be desirable to subclass it and override the load()
+        function to do a different kind of loading entirely.  Be sure to load the row_data into the
+        instance's row_data attribute as an iterable (list) containing dicts.
+        """
         logger.info(f"{self.name} loading input from {source}")
         df = self.read_csv(source)
         self.headers = df.columns.values.tolist()
-        if Pipeline.ROW_NUM_FIELD in df.columns.values.tolist():
-            raise Exception("phaser does not currently expect __phaser_row_num__ to be saved and loaded")
-            # LMDTODO: Or could check that the rows are correctly numbered or can be ordered by number and unique?
-            # this would preserve original row numbers across data.  can't be done in reshape phases.
-        else:
-            df[Pipeline.ROW_NUM_FIELD] = df.reset_index().index
         self.row_data = df.to_dict('records')
 
     def save(self, destination):
@@ -262,48 +254,6 @@
             self.prepare_for_save()
             self.save(destination)
 
-<<<<<<< HEAD
-=======
-    def report_errors_and_warnings(self):
-        """ In next iteration, we should probably move the generation of error info to stdout to other locations.
-        For CLI operation we want to report errors to the CLI, but for unsupervised operation these should go
-        to logs.  Python logging does allow users of a library to send log messages to more than one place while
-        customizing log level desired, and we could have drop-row messages as info and warning as warn level so
-        these fit very nicely into the standard levels allowing familiar customization.  """
-        for row_num, info in self.context.dropped_rows.items():
-            print(f"DROPPED row: {row_num}, message: '{info['message']}'")
-        # Unlike errors and dropped rows, there can be multiple warnings per row
-        for row_num, warnings in self.context.warnings.items():
-            for warning in warnings:
-                print(f"WARNING row: {row_num}, message: '{warning['message']}'")
-        for row_num, error in self.context.errors.items():
-            print(f"ERROR row: {row_num}, message: '{error['message']}'")
-
-    def load(self, source):
-        """ When creating a Phase, it may be desirable to subclass it and override the load()
-        function to do a different kind of loading.  Be sure to load the row_data into the
-        instance's row_data attribute as an iterable (list) containing dicts.
-        Defaults:
-        * assume all column values are strings, so leading zeros or trailing zeros don't get destroyed.
-        * assume ',' value-delimiter
-        * skip_blank_lines=True: allows blank AND '#'-led rows to be skipped and still find header row
-        * doesn't use indexing
-        * does attempt to decompress common compression formats if file uses them
-        * assume UTF-8 encoding
-        * uses '#' as the leading character to assume a row is comment
-        * Raises errors loading 'bad lines', rather than skip
-        """
-        logger.info(f"{self.name} loading input from {source}")
-        df = pd.read_csv(source,
-                         dtype='str',
-                         sep=',',
-                         skip_blank_lines=True,
-                         index_col=False,
-                         comment='#')
-        self.headers = df.columns.values.tolist()
-        self.row_data = PhaseRecords(df.to_dict('records'))
-
->>>>>>> d78271fe
     def load_data(self, data):
         """ Alternate load method is useful in tests or in scripting Phase class where the data is not in a file.
         This assumes data is in the form of a list of dicts where dicts have consistent keys (e.g. pandas 'record'
@@ -365,26 +315,7 @@
         df.drop(columns_exist_to_drop, axis=1, inplace=True)
         self.row_data = PhaseRecords(df.to_dict('records'))
 
-<<<<<<< HEAD
-=======
-    def save(self, destination):
-        """ This method saves the result of the Phase operating on the batch in phaser's preferred approach.
-        It should be easy to override this method to save in a different way, using different
-        parameters on pandas' to_csv, or to use pandas' to_excel, to_json or a different output entirely.
-
-        CSV defaults chosen:
-        * separator character is ','
-        * encoding is UTF-8
-        * compression will be attempted if filename ends in 'zip', 'gzip', 'tar' etc
-        """
-
-        # Use the raw list(dict) form of the data, because DataFrame
-        # construction does something different with a subclass of Sequence and
-        # Mapping that results in the columns being re-ordered.
-        pd.DataFrame(self.row_data.to_records()).to_csv(destination, index=False, na_rep="NULL")
-        logger.info(f"{self.name} saved output to {destination}")
-
->>>>>>> d78271fe
+
     def check_headers_consistent(self):
         for row in self.row_data:
             for field_name in row.keys():
@@ -451,6 +382,7 @@
 
 # LMDTODO: add a test that makes sure that a batch step followed by a row step works fine
 
+
 class PhaseRecords(UserList):
     def __init__(self, *args):
         super().__init__(*args)
