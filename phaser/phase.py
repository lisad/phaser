from abc import ABC, abstractmethod
from copy import deepcopy
import pandas as pd
import logging
import traceback

from .column import make_strict_name, Column
from .pipeline import (Pipeline, Context, DropRowException, WarningException, PhaserError,
                       PHASER_ROW_NUM)
from .records import Records, Record
from .steps import ROW_STEP, BATCH_STEP, CONTEXT_STEP, PROBE_VALUE, row_step, DATAFRAME_STEP

logger = logging.getLogger('phaser')
logger.addHandler(logging.NullHandler())


class PhaseBase(ABC):

    def __init__(self, name, steps=None, context=None, error_policy=None):
        self.name = name or self.__class__.__name__
        self.context = context or Context()
        self.steps = steps or self.__class__.steps
        self.error_policy = error_policy or Pipeline.ON_ERROR_COLLECT
        self.headers = None
        self.row_data = None
        self.preserve_row_numbers = True

    def load_data(self, data):
        """ Call this method to pass record-oriented data to the Phase before calling 'run'
        Can be overridden to load data in a different structure.
        Used in phaser's builtin phases - by regular Phase and ReshapePhase.
        Note that in normal operation, a Records object is passed in with Record objects and row numbers -
        however if a Phase is being used in tests, it makes testing a lot easier if load_data can take a
        raw list of dicts and row numbers get added.  """
        if isinstance(data, pd.DataFrame):
            self.headers = data.columns.values.tolist()
            data = data.to_dict('records')

        if isinstance(data, Records):
            self.headers = data.headers
            self.row_data = data
        elif isinstance(data, list):
            if len(data) > 0 and self.headers is None:
                self.headers = data[0].keys()
            self.row_data = Records(data)
        else:
            raise PhaserError(f"Phase load_data called with unsupported data format {data.__class__}")

    @abstractmethod
    def run(self):
        """ Each kind of phase has a different process for doing its work, so this method must
        be overridden.  """
        pass

    def run_steps(self):
        if self.row_data is None or self.row_data == []:
            raise PhaserError("No data loaded yet")
        for step in self.steps:
            step_type = step(None, __probe__=PROBE_VALUE)
            if step_type == ROW_STEP:
                self.execute_row_step(step)
            elif step_type == BATCH_STEP:
                self.execute_batch_step(step)
            elif step_type == DATAFRAME_STEP:
                self.execute_batch_step(step)
            elif step_type == CONTEXT_STEP:
                self.execute_context_step(step)
            else:
                raise PhaserError(f"Unknown step type {step_type}")

    def execute_row_step(self, step):
        """ Internal method. Each step that is run on a row is run through this method in order to do consistent error
        numbering and error reporting.
        """
        new_data = Records(number_from=self.row_data.get_max_row_num()+1)
        for row_index, row in enumerate(self.row_data):
            if row.row_num in self.context.errors.keys():
                # LMDTODO: This is an O(n) operation.  If instead the fact of the row having an error was part of the
                # row data, this would be O(1).  We should probably do that instead, and definitely if any row metadata
                # is on the row besides the original row number.  The thing in the special field in row could be an obj.
                continue    # Only trap the first error per row
            # NOw that we know the row number run the step and handle exceptions.
            try:
                new_row = step(deepcopy(row), context=self.context)
                if isinstance(new_row, Record):
                    # Ensure the original row_num is preserved with the new row returned from the step
                    if new_row.row_num != row.row_num:
                        raise PhaserError(f"Row number {row.row_num} changed to {new_row.row_num} during row_step")
                    new_data.append(new_row)
                else:
                    # LMDTODO: write a test that confirms we can just return a new dict from a step
                    new_data.append(Record(row.row_num, new_row))
            except Exception as exc:
                self.process_exception(exc, step, row)
                if not isinstance(exc, DropRowException):
                    new_data.append(row)  # If we are continuing, keep the row in the data unchanged unless it's a
                    # DropRowException. (If the caller wants to change the row and also throw an exception, they can't)
        self.row_data = new_data

    def execute_batch_step(self, step):
        try:
            new_row_values = step(self.row_data, context=self.context)
            row_size_diff = len(self.row_data) - len(new_row_values)
            if row_size_diff > 0:
                self.context.add_warning(step, None, f"{row_size_diff} rows were dropped by step")
            elif row_size_diff < 0:
                self.context.add_warning(step, None, f"{abs(row_size_diff)} rows were ADDED by step")

            if self.preserve_row_numbers:
                preserve_row_num = self.row_data.get_max_row_num()
                self.row_data = Records([row for row in new_row_values], number_from=preserve_row_num + 1)
            else:
                self.row_data = Records([row for row in new_row_values], preserve_numbers=False)
        except Exception as exc:
            self.process_exception(exc, step, None)

    def execute_context_step(self, step):
        try:
            step(self.context)
        except DropRowException as dre:
            raise PhaserError("DropRowException can't be handled in a context_step") from dre
        except Exception as exc:
            self.process_exception(exc, step, None)

    def process_exception(self, exc, step, row):
        # LMDTODO increasingly think we should move this method to Context - only the error_policy is
        # linked to the Phase.
        """
        A method to delegate exception handling to.  This is not called within PhaseBase directly,
        but it is called in the subclasses when they run steps or methods.
        :param exc: The exception or error thrown
        :param step: What step this occurred in
        :param row: What row of the data this occurred in
        :return: Nothing
        """
        if isinstance(exc, PhaserError):
            # PhaserError is raised in case of coding contract issues, so should bypass data exception handling.
            raise exc
        elif isinstance(exc, DropRowException):
            self.context.add_dropped_row(step, row, exc.message)
        elif isinstance(exc, WarningException):
            self.context.add_warning(step, row, exc.message)
        else:
            e_name = exc.__class__.__name__
            e_message = str(exc)
            # TODO: Would be nice to include some traceback information in the
            # recorded error as well.
            message = f"{e_name} raised ({e_message})" if e_message else f"{e_name} raised."
<<<<<<< HEAD
            logger.debug(f"Unknown exception handled in executing steps ({message}")
            stack_info = traceback.format_exc() if self.context.verbose else None
=======
            logger.info(f"Unknown exception handled in executing steps ({message}")
>>>>>>> 682b02c0

            match self.error_policy:
                case Pipeline.ON_ERROR_COLLECT:
                    self.context.add_error(step, row, message, stack_info=stack_info)
                case Pipeline.ON_ERROR_WARN:
                    self.context.add_warning(step, row, message, stack_info=stack_info)
                case Pipeline.ON_ERROR_DROP_ROW:
                    self.context.add_dropped_row(step, row, message)
                case Pipeline.ON_ERROR_STOP_NOW:
                    self.context.add_error(step, row, message, stack_info=stack_info)
                    raise exc
                case _:
                    raise PhaserError(f"Unknown error policy '{self.error_policy}'") from exc


class ReshapePhase(PhaseBase):
    """ Operations that combine rows or split rows, and thus arrive at a different number of rows (beyond just
    dropping bad data), don't work well in a regular Phase and are hard to do diffs for.  This class solves
    just the problem of merging and splitting up rows.  Some reshape operations include
    * group by a field (and sum, or average, or apply another operation to the numeric fields associated)
    * 'spread' functions

    Note that just dropping or filtering rows one-by-one, or adding or removing columns no matter how much
    other column values are involved, can be done in a regular phase, with the additional features like 'diff'
    that a regular phase provides.
    """

    def __init__(self, name, steps=None, context=None, error_policy=None):
        super().__init__(name, steps=steps, context=context, error_policy=error_policy)
        self.preserve_row_numbers = False

    def run(self):
        # Break down run into load, steps, error handling, save and delegate
        self.run_steps()
        return self.row_data


class Phase(PhaseBase):
    """ The organizing principle for data transformation steps and column definitions is the phase.  A phase can

    * load a data file
    * Apply a set of preferred column names and datatypes via 'columns'
    * Apply a further list of transformations via 'steps'
    * While applying steps, can drop invalid or unwanted rows, add columns
    * Save only the desired columns
    * Provide a detailed diff or a summary of what changed in the phase

    Attributes
    ----------
    name : str
        The name of the phase (for debugging and file name usage)
    steps : list
        A list of functions that will be run in order on data loaded into the phase
    columns : list
        A list of column definitions with declarations of how to handle the column name and data within
        the column. Columns are also processed in order, so a column early in the list that instructs the
        phase to drop rows without values will cause those rows never to be processed by columns later in the
        list.
    context : Context obj
        Optional context information that can apply to multiple phases organized in a Pipeline.  If
        no context is passed in, one will be created just for this Phase. The context will be passed to each step
        in case that step needs outside context.
    error_policy: str
        The error handling policy to apply in this phase.  Default is Pipeline.ON_ERROR_COLLECT, which collects
        errors, up to one per row, and reports all errors at the end of running the phase.  Other options
        are Pipeline.ON_ERROR_WARN, which adds warnings that will all be reported at the end,
        Pipeline.ON_ERROR_DROP_ROW which means that a row causing an error will be dropped, and
        Pipeline.ON_ERROR_STOP_NOW which aborts the phase mid-step rather than continue and collect more errors.
        Any step that needs to apply different error handling than the phase's default can throw its own
        typed exception (see step documentation).


    Methods
    -------
    run(source, destination)
        Loads data from source, applies all the phase's column definitions and steps, and saves to destination.
        If run inside a Pipeline, the pipeline will call this, but for debugging/developing or simpler data
        transformations, this can be used to run the phase without a Pipeline.

    load(source)
        If creating a Phase that takes data in a custom way, subclass Phase and override the load method.
        Besides overriding the load method, users of Phase should not need to run load directly as it is run
        as part of 'run'. if overriding 'load', make sure that both phase.headers and phase.row_data are
        set up before finishing the method.

    save(source)
        If creating a Phase that sends data to a custom destination, subclass Phase and override the save method.
        If the method is not overridden, the phase will save the data in CSV format at the destination.

    """
    source = None
    working_dir = None
    steps = []
    columns = []

    def __init__(self, name=None, steps=None, columns=None, context=None, error_policy=None):
        """ Instantiate (or subclass) a Phase with an ordered list of steps (they will be called in this order) and
        with an ordered list of columns (they will do their checks and type casting in this order).  """
        super().__init__(name, steps=steps, context=context, error_policy=error_policy)
        self.columns = columns or self.__class__.columns
        if isinstance(self.columns, Column):
            self.columns = [self.columns]

        self.row_data = None
        self.headers = None

    def run(self):
        # Break down run into load, steps, error handling, save and delegate
        self.do_column_stuff()
        self.run_steps()
        self.prepare_for_save()
        return self.row_data

    def do_column_stuff(self):
        @row_step
        def cast_each_column_value(row, context):
            """ We run this as a row step to have consistent error handling and DRY.  It could be
            a little better at reporting which column generated the error.  The fact that it quits after the first
            raised error (within one row) is intentional especially so the row can be dropped after the first
            error.  Columns are processed in declared order so that a fundamental check can be done before
            columns that assume previous checks (e.g. a "type" column drops bad rows and subsequent columns
            can assume the correct type). """
            new_row = row
            for col in self.columns:
                new_row = col.check_and_cast_value(new_row)
            return new_row

        # Header work is done first
        self.rename_columns()
        for column in self.columns:
            column.check_required(self.headers)
        # Then going row by row allows us to re-use row-based error/reporting work
        self.execute_row_step(cast_each_column_value)


    def rename_columns(self):
        """ Renames columns: both using case and space ('_', ' ') matching to convert columns to preferred
        label format, and using a list of additional alternative names provided in each column definition.
        It would be cool if this could be done before converting everything to list-of-dicts format...
        """
        rename_list = {alt: col.name for col in self.columns for alt in col.rename}
        strict_name_list = {make_strict_name(col.name): col.name for col in self.columns}

        def rename_me(name):
            name = name.strip()
            if name.startswith('"') and name.endswith('"'):
                name = name.strip('"')
            if make_strict_name(name) in strict_name_list.keys():
                name = strict_name_list[make_strict_name(name)]  # Convert to declared capital'n/separ'n
            if name in rename_list.keys():
                name = rename_list[name]  # Do declared renames
            return name

        for row in self.row_data:
            if None in row.keys():
                # This check for keys named None should maybe be done in read_csv or at least in pipeline.
                # It's IO relaetd - it can happen if a row has extra commas compared to the header line
                self.context.add_warning('__phaser_rename_columns',
                                         row,
                                         f"Extra value found in row, may mis-align other values")
                del row[None]

            # We're resetting the data in the whole Record to achieve renaming ... but keeping the row number
            row.data = {rename_me(key): value for key, value in row.items()}

        self.headers = [rename_me(name) for name in self.headers if name is not None]

    def prepare_for_save(self):
        """ Checks consistency of data and drops unneeded columns
        """
        self.check_headers_consistent()
        columns_to_drop = [col.name for col in self.columns if col.save is False]
        if len(columns_to_drop) == 0:
            # Nothing to do, so bail fast
            return
        for row in self.row_data:
            for col in columns_to_drop:
                if col in row:
                    del row[col]

    def check_headers_consistent(self):
        added_header_names = set()
        for row in self.row_data:
            for field_name in row.keys():
                if field_name not in self.headers and field_name not in added_header_names:
                    # TODO: Fix -- context adds warnings to the 'current_row'
                    # record, not the record associated with the row passed in
                    # here. In this method, all of the errors are logged on the
                    # last row of the data, because current_row is not changed.
                    self.context.add_warning('consistency_check', row,
                        f"New field '{field_name}' was added to the row_data and not declared a header")
                    added_header_names.add(field_name)<|MERGE_RESOLUTION|>--- conflicted
+++ resolved
@@ -146,12 +146,8 @@
             # TODO: Would be nice to include some traceback information in the
             # recorded error as well.
             message = f"{e_name} raised ({e_message})" if e_message else f"{e_name} raised."
-<<<<<<< HEAD
             logger.debug(f"Unknown exception handled in executing steps ({message}")
             stack_info = traceback.format_exc() if self.context.verbose else None
-=======
-            logger.info(f"Unknown exception handled in executing steps ({message}")
->>>>>>> 682b02c0
 
             match self.error_policy:
                 case Pipeline.ON_ERROR_COLLECT:
