import inspect
import logging
import os
from datetime import datetime
from pathlib import Path, PosixPath

from .context import Context
from .io import read_csv, save_csv, IOObject
from .exceptions import *
from .records import Records
from .constants import *


logger = logging.getLogger(__name__)

<<<<<<< HEAD
=======
def _stringify_step(step):
    if isinstance(step, str):
        return step
    try:
        return getattr(step, '__name__')
    except Exception as e:
        logger.error(f"Unknown case trying to turn {step} into a step name")
        raise e


def _extract_row_num(row):
    if not row:
        return 'none'
    if isinstance(row, Record):
        return row.row_num
    if isinstance(row, dict):
        return row.get(PHASER_ROW_NUM, 'unknown')
    raise PhaserError("Unrecognized data type for row (can handle Record or dict)")


class Context:
    """ Context is created by the pipeline, and passed to each phase.  Thus, it can be used
    to carry extra data or variable values between phases if necessary. """

    ERROR = "ERROR"
    WARNING = "WARNING"
    DROPPED_ROW = "DROPPED_ROW"

    def __init__(self, variables=None, working_dir=None, error_policy=ON_ERROR_COLLECT, verbose=False):
        self.verbose = verbose
        # Messages or events (errors, warnings, etc) will be indexed by phase, then row number.  The type (error,
        # warning, or dropped row) will be a type on the dict of event information
        self.events = defaultdict(lambda: defaultdict(list))
        self.current_phase = 'Unknown'
        self.variables = variables or {}
        self.current_row = None
        # Stores sources and outputs as ReadWriteObjects
        self.rwos = {}
        self.working_dir = working_dir
        self.error_policy = error_policy or ON_ERROR_COLLECT

    def _get_phase_name(self, phase):
        if phase is None:
            return self.current_phase
        return phase.name

    def add_event(self, event_info):
        if event_info['type'] not in [Context.ERROR, Context.WARNING, Context.DROPPED_ROW]:
            raise PhaserError("Error or other row event not correct type")
        event_info['row_num'] = _extract_row_num(event_info['row'])
        event_info['step_name'] = _stringify_step(event_info.pop('step'))
        event_info['phase_name'] = self._get_phase_name(event_info.pop('phase'))
        self.events[event_info['phase_name']][event_info['row_num']].append(event_info)

    def add_error(self, step, row, message, stack_info=None, phase=None):
        self.add_event({
            'type': Context.ERROR,
            'phase': phase,
            'step': step,
            'row': row,
            'message': message,
            'stack_info': stack_info
        })

    def add_warning(self, step, row, message, stack_info=None, phase=None):
        self.add_event({
            'type': Context.WARNING,
            'phase': phase,
            'step': step,
            'row': row,
            'message': message,
            'stack_info': stack_info
        })

    def add_dropped_row(self, step, row, message, stack_info=None, phase=None):
        self.add_event({
            'type': Context.DROPPED_ROW,
            'phase': phase,
            'step': step,
            'row': row,
            'message': message,
            'stack_info': stack_info
        })

    def row_has_errors(self, row_num):
        for phase, events in self.events.items():
            if row_num in events and any(event['type'] == Context.ERROR for event in events[row_num]):
                return True
        return False

    def phase_has_errors(self, phase_name):
        if phase_name not in self.events.keys():
            raise PhaserError(f"Pass in a phase name to look up errors, {phase_name} not found in context events")
        for event_list in self.events[phase_name].values():
            if any(event['type'] == Context.ERROR for event in event_list):
                return True
        return False

    def get_events(self, phase=None, row_num=None):
        if row_num and phase:
            return self.events[phase.name][row_num]
        elif phase:
            return self.events[phase.name]
        else:
            return self.events

    def add_variable(self, name, value):
        """ Add variables that are global to the pipeline and accessible to steps and internal methods """
        self.variables[name] = value

    def get(self, name):
        return self.variables.get(name)

    def set_output(self, name, output):
        # At present outputs must be in record format and save to CSV, but this should be expanded.
        if name in self.rwos:
            logger.warning("Overwriting while adding output '%s'", name)
        if not isinstance(output, IOObject):
            raise PhaserError(f"outputs must be set to an IOObject. set_output({name}, {output})")
        output.to_save = True
        self.rwos[name] = output

    def set_source(self, name, source):
        if name in self.rwos:
            logger.warning("Overwriting while setting source '%s'", name)
        source.to_save = False
        self.rwos[name] = source

    def get_source(self, name):
        if name in self.rwos:
            return self.rwos[name].data
        raise PhaserError(f"Source not loaded before being used: {name}")

    def process_exception(self, exc, phase, step, row):
        """
        A method to delegate exception handling to turn into error reporting in standardized way.  Called by
        phase's step handlers when a phaser data exception or a coding exception occurs
        :param exc: The exception or error thrown
        :param step: What step this occurred in
        :param row: What row of the data this occurred in
        :param error_policy: The phase's chosen error handling policies (ON_ERROR_COLLECT, ON_ERROR_STOP_NOW, etc.)
        :return: Nothing
        """

        # PhaserError is raised in case of coding contract issues, so should bypass the error handling that's
        # appropriate for errors in data.
        if isinstance(exc, PhaserError):
            raise exc

        e_name = exc.__class__.__name__
        e_message = str(exc)
        message = f"{e_name} raised ({e_message})" if e_message else f"{e_name} raised."
        stack_info = traceback.format_exc() if self.verbose else None
        event_info = {'phase': phase,
                      'step': step,
                      'row': row,
                      'message': message,
                      'stack_info': stack_info
                    }

        # If the exception tells us how to handle it, that's more specific so do that first.
        if isinstance(exc, DropRowException):
            self.add_event({'type': Context.DROPPED_ROW, **event_info})
        elif isinstance(exc, WarningException):
            self.add_event({'type': Context.WARNING, **event_info})

        # Otherwise, decide how to handle exception based on error_policy
        else:
            logger.warning(f"Unknown exception handled in executing steps ({message}")
            if self.error_policy == ON_ERROR_COLLECT:
                self.add_event({'type': Context.ERROR, **event_info})
            elif self.error_policy == ON_ERROR_WARN:
                self.add_event({'type': Context.WARNING, **event_info})
            elif self.error_policy == ON_ERROR_DROP_ROW:
                self.add_event({'type': Context.DROPPED_ROW, **event_info})
            elif self.error_policy == ON_ERROR_STOP_NOW:
                self.add_event({'type': Context.ERROR, **event_info})
                logger.exception(f"Stopping the pipeline; error policy: {self.error_policy}")
                raise exc
            else:
                raise PhaserError(f"Unknown error policy '{self.error_policy}'") from exc


>>>>>>> 38cc5e5d
class Pipeline:
    """ Pipeline handles running phases in order.  It also handles I/O and marshalling what
    outputs from phases get used as inputs in later phases.  """
    working_dir = None
    source = None
    phases = []

    def __init__(self, working_dir=None, source=None, phases=None, verbose=False, error_policy=None):
        self.working_dir = working_dir or self.__class__.working_dir
        if self.working_dir and not os.path.exists(self.working_dir):
            raise ValueError(f"Working dir {self.working_dir} does not exist.")
        self.source = source or self.__class__.source
        assert self.source is not None and self.working_dir is not None

        timestamp = datetime.today().strftime("%y%m%d-%H%M%S")
        self.prev_run_dir = Path(self.working_dir / f"prev-{timestamp}")
        self.errors_and_warnings_file = self.working_dir / "errors_and_warnings.txt"

        self.phases = phases or self.__class__.phases
        try:
            iter(self.phases)
        except TypeError:
            self.phases = [self.phases]
        self.phase_instances = []
        self.verbose = verbose
        self.context = Context(working_dir=self.working_dir, verbose=self.verbose, error_policy=error_policy)

        self.setup_phases()
        self.setup_extras()

    def init_source(self, name, source_path):
        """ Initializes a named source based on the kind of 'source' passed in.

        :param name: An IOObject that specifies the name and type of the source
        :param source_path: must be a os.PathLike file in csv format and will be read entirely into memory
        """
        source = next((s for s in self.extra_sources if isinstance(s, IOObject) and s.name == name), None)
        if not source:
            raise PhaserError(f"Unable to find source {name} to initialize")

        source.load(source_path)
        self.context.set_source(name, source)

    def setup_phases(self):
        """ Instantiates phases passed as classes, assigns unique names to phases, and passes
         Context in also. """

        # Prevent us from re-instantiating the phases if they have been set up
        # already.
        if self.phase_instances:
            return

        phase_names = []
        for phase in self.phases:
            try:
                phase_instance = phase
                if inspect.isclass(phase):
                    phase_instance = phase(context=self.context)
                else:
                    phase.context = self.context
                name = phase_instance.name
                i = 1
                while name in phase_names:
                    name = f"{phase.name}-{i}"
                    i = i + 1
                phase_instance.name = name
                self.phase_instances.append(phase_instance)
            except Exception as exc:
                raise PhaserError(f"Error setting up {phase} instance") from exc


    def setup_extras(self):
        # Phases must be instantiated, because that is how any configuration set
        # on the class of the phase is set on the instance. Otherwise, we would
        # need to check for sources and outputs on the classes and the
        # instancees.
        self.extra_sources = [
            source for phase in self.phase_instances for source in phase.extra_sources
        ]

    def sources_needing_initialization(self):
        # Collect the extra sources and outputs from the phases so they can be
        # reconciled and initialized as necessary.  Extra sources that match
        # with extra outputs do not need to be initialized, but extra sources
        # that do not come from phases must be initialized so that phases can
        # access their data.
        # TODO: This logic should check that expected outputs come from sources
        # from prior phases. As written an output could be specified in a phase
        # that will run after a phase that needs its source.
        extra_output_names = [
            output.name for phase in self.phase_instances for output in phase.extra_outputs
        ]
        return [
            (source if isinstance(source, str) else source.name)
            for source in self.extra_sources
            if (source if isinstance(source, str) else source.name) not in extra_output_names
        ]

    def validate_sources(self):
        """ Check that all required sources have been initialized."""
        missing_sources = []
        for source in self.sources_needing_initialization():
            if not source in self.context.rwos:
                missing_sources.append(source)

        if len(missing_sources) > 0:
            raise PhaserError(f"{len(missing_sources)} sources need initialization: {missing_sources}")

    def run(self):
        self.validate_sources()
        if self.source is None:
            raise ValueError("Pipeline source may not be None")
        next_source = self.source
        self.move_previous_file(self.errors_and_warnings_file)
        for phase in self.phase_instances:
            destination = self.get_destination(phase)
            self.run_phase(phase, next_source, destination)
            next_source = destination

    def run_phase(self, phase, source, destination):
        self.context.current_phase = phase.name
        logger.info(f"Loading input from {source} for {phase.name}")
        data = Records(self.load(source))
        phase.load_data(data)
        try:
            results = phase.run()
        except Exception as exc:
            self.context.process_exception(exc, phase, 'None', None)
            if self.context.error_policy in [ON_ERROR_STOP_NOW, ON_ERROR_COLLECT]:
                raise PhaserError(f"Error in pipeline running {phase.name}") from exc

        if len(results) == 0:
            raise DataException(f"No rows left to process after phase {phase.name} - terminating early")
        self.save(results.for_save(), destination)
        self.check_extra_outputs(phase)
        self.save_extra_outputs()
        logger.info(f"{phase.name} saved output to {destination}")
        self.report_errors_and_warnings(phase.name)
        if self.context.phase_has_errors(phase.name):
            raise DataException(f"Phase '{phase.name}' failed with errors.")

    def report_errors_and_warnings(self, phase_name):
        """ TODO: different formats, flexibility:
        For CLI operation we want to report errors to the CLI, but for unsupervised operation these should go
        to logs.  Python logging does allow users of a library to send log messages to more than one place while
        customizing log level desired, and we could have drop-row messages as info and warning as warn level so
        these fit very nicely into the standard levels allowing familiar customization.  """
        with open(self.errors_and_warnings_file, 'a') as f:
            f.write("-------------\n")
            f.write(f"Beginning errors and warnings for {phase_name}\n")
            f.write("-------------\n")
            for row_num, event_list in self.context.events[phase_name].items():
                for event in event_list:
                    f.write(f"{event['type']} in step {event['step_name']}, row {row_num}: " +
                            f"message: '{event['message']}'\n")
                    if event['stack_info']:
                        f.write(event['stack_info'])

    def check_extra_outputs(self, phase):
        """ Check that any extra outputs the phase declared have been added into the context.
        Throws a PhaserError if any do not exist, as that is a programming error that should be fixed."""
        missing = []
        for output in phase.extra_outputs:
            if output.name not in self.context.rwos:
                missing.append(output.name)
        if len(missing) > 0:
            raise PhaserError(f"Phase {phase.name} missing extra_outputs: {missing}")

    def save_extra_outputs(self):
        for item in self.context.rwos.values():
            # Since context is passed from Phase to Phase, only save the new ones with to_save=True
            if item.to_save:
                filename = self.working_dir / f"{item.name}.csv"
                self.move_previous_file(filename)
                item.save(filename)
                logger.info(f"Extra output {item.name} saved to {self.working_dir}")
                item.to_save = False

    def load(self, source):
        """ The load method can be overridden to apply a pipeline-specific way of loading data.
        Phaser default is to read data from a CSV file. """
        return read_csv(source)

    def move_previous_file(self, file_path):
        if Path(file_path).is_file():
            # Move data from previous runs to snapshot dir
            if not self.prev_run_dir.is_dir():
                logger.debug(f"Moving files from previous runs to {self.prev_run_dir}")
                self.prev_run_dir.mkdir(exist_ok=False)
            os.rename(file_path, self.prev_run_dir / os.path.basename(os.path.normpath(file_path)))

    def save(self, results, destination):
        """ This method saves the result of the Phase operating on the batch, in phaser's preferred format.
        It should be easy to override this method to save in a different way, using pandas' to_csv, to_excel, to_json
        or a different output entirely.
        """
        self.move_previous_file(destination)
        save_csv(destination, results)

    def get_destination(self, phase):
        source_filename = None
        if isinstance(self.source, str):
            source_filename = os.path.basename(self.source)
        elif isinstance(self.source, PosixPath):
            source_filename = self.source.name
        else:
            raise ValueError(f"Pipeline 'source' is not a string or Path ({self.source.__class__}")

        dest_filename = f"{phase.name}_output_{source_filename}"

        destination = os.path.join(self.working_dir, dest_filename)
        if str(destination) == str(self.source):
            raise ValueError("Destination file cannot be same as source, it will overwrite")
        return destination<|MERGE_RESOLUTION|>--- conflicted
+++ resolved
@@ -13,192 +13,6 @@
 
 logger = logging.getLogger(__name__)
 
-<<<<<<< HEAD
-=======
-def _stringify_step(step):
-    if isinstance(step, str):
-        return step
-    try:
-        return getattr(step, '__name__')
-    except Exception as e:
-        logger.error(f"Unknown case trying to turn {step} into a step name")
-        raise e
-
-
-def _extract_row_num(row):
-    if not row:
-        return 'none'
-    if isinstance(row, Record):
-        return row.row_num
-    if isinstance(row, dict):
-        return row.get(PHASER_ROW_NUM, 'unknown')
-    raise PhaserError("Unrecognized data type for row (can handle Record or dict)")
-
-
-class Context:
-    """ Context is created by the pipeline, and passed to each phase.  Thus, it can be used
-    to carry extra data or variable values between phases if necessary. """
-
-    ERROR = "ERROR"
-    WARNING = "WARNING"
-    DROPPED_ROW = "DROPPED_ROW"
-
-    def __init__(self, variables=None, working_dir=None, error_policy=ON_ERROR_COLLECT, verbose=False):
-        self.verbose = verbose
-        # Messages or events (errors, warnings, etc) will be indexed by phase, then row number.  The type (error,
-        # warning, or dropped row) will be a type on the dict of event information
-        self.events = defaultdict(lambda: defaultdict(list))
-        self.current_phase = 'Unknown'
-        self.variables = variables or {}
-        self.current_row = None
-        # Stores sources and outputs as ReadWriteObjects
-        self.rwos = {}
-        self.working_dir = working_dir
-        self.error_policy = error_policy or ON_ERROR_COLLECT
-
-    def _get_phase_name(self, phase):
-        if phase is None:
-            return self.current_phase
-        return phase.name
-
-    def add_event(self, event_info):
-        if event_info['type'] not in [Context.ERROR, Context.WARNING, Context.DROPPED_ROW]:
-            raise PhaserError("Error or other row event not correct type")
-        event_info['row_num'] = _extract_row_num(event_info['row'])
-        event_info['step_name'] = _stringify_step(event_info.pop('step'))
-        event_info['phase_name'] = self._get_phase_name(event_info.pop('phase'))
-        self.events[event_info['phase_name']][event_info['row_num']].append(event_info)
-
-    def add_error(self, step, row, message, stack_info=None, phase=None):
-        self.add_event({
-            'type': Context.ERROR,
-            'phase': phase,
-            'step': step,
-            'row': row,
-            'message': message,
-            'stack_info': stack_info
-        })
-
-    def add_warning(self, step, row, message, stack_info=None, phase=None):
-        self.add_event({
-            'type': Context.WARNING,
-            'phase': phase,
-            'step': step,
-            'row': row,
-            'message': message,
-            'stack_info': stack_info
-        })
-
-    def add_dropped_row(self, step, row, message, stack_info=None, phase=None):
-        self.add_event({
-            'type': Context.DROPPED_ROW,
-            'phase': phase,
-            'step': step,
-            'row': row,
-            'message': message,
-            'stack_info': stack_info
-        })
-
-    def row_has_errors(self, row_num):
-        for phase, events in self.events.items():
-            if row_num in events and any(event['type'] == Context.ERROR for event in events[row_num]):
-                return True
-        return False
-
-    def phase_has_errors(self, phase_name):
-        if phase_name not in self.events.keys():
-            raise PhaserError(f"Pass in a phase name to look up errors, {phase_name} not found in context events")
-        for event_list in self.events[phase_name].values():
-            if any(event['type'] == Context.ERROR for event in event_list):
-                return True
-        return False
-
-    def get_events(self, phase=None, row_num=None):
-        if row_num and phase:
-            return self.events[phase.name][row_num]
-        elif phase:
-            return self.events[phase.name]
-        else:
-            return self.events
-
-    def add_variable(self, name, value):
-        """ Add variables that are global to the pipeline and accessible to steps and internal methods """
-        self.variables[name] = value
-
-    def get(self, name):
-        return self.variables.get(name)
-
-    def set_output(self, name, output):
-        # At present outputs must be in record format and save to CSV, but this should be expanded.
-        if name in self.rwos:
-            logger.warning("Overwriting while adding output '%s'", name)
-        if not isinstance(output, IOObject):
-            raise PhaserError(f"outputs must be set to an IOObject. set_output({name}, {output})")
-        output.to_save = True
-        self.rwos[name] = output
-
-    def set_source(self, name, source):
-        if name in self.rwos:
-            logger.warning("Overwriting while setting source '%s'", name)
-        source.to_save = False
-        self.rwos[name] = source
-
-    def get_source(self, name):
-        if name in self.rwos:
-            return self.rwos[name].data
-        raise PhaserError(f"Source not loaded before being used: {name}")
-
-    def process_exception(self, exc, phase, step, row):
-        """
-        A method to delegate exception handling to turn into error reporting in standardized way.  Called by
-        phase's step handlers when a phaser data exception or a coding exception occurs
-        :param exc: The exception or error thrown
-        :param step: What step this occurred in
-        :param row: What row of the data this occurred in
-        :param error_policy: The phase's chosen error handling policies (ON_ERROR_COLLECT, ON_ERROR_STOP_NOW, etc.)
-        :return: Nothing
-        """
-
-        # PhaserError is raised in case of coding contract issues, so should bypass the error handling that's
-        # appropriate for errors in data.
-        if isinstance(exc, PhaserError):
-            raise exc
-
-        e_name = exc.__class__.__name__
-        e_message = str(exc)
-        message = f"{e_name} raised ({e_message})" if e_message else f"{e_name} raised."
-        stack_info = traceback.format_exc() if self.verbose else None
-        event_info = {'phase': phase,
-                      'step': step,
-                      'row': row,
-                      'message': message,
-                      'stack_info': stack_info
-                    }
-
-        # If the exception tells us how to handle it, that's more specific so do that first.
-        if isinstance(exc, DropRowException):
-            self.add_event({'type': Context.DROPPED_ROW, **event_info})
-        elif isinstance(exc, WarningException):
-            self.add_event({'type': Context.WARNING, **event_info})
-
-        # Otherwise, decide how to handle exception based on error_policy
-        else:
-            logger.warning(f"Unknown exception handled in executing steps ({message}")
-            if self.error_policy == ON_ERROR_COLLECT:
-                self.add_event({'type': Context.ERROR, **event_info})
-            elif self.error_policy == ON_ERROR_WARN:
-                self.add_event({'type': Context.WARNING, **event_info})
-            elif self.error_policy == ON_ERROR_DROP_ROW:
-                self.add_event({'type': Context.DROPPED_ROW, **event_info})
-            elif self.error_policy == ON_ERROR_STOP_NOW:
-                self.add_event({'type': Context.ERROR, **event_info})
-                logger.exception(f"Stopping the pipeline; error policy: {self.error_policy}")
-                raise exc
-            else:
-                raise PhaserError(f"Unknown error policy '{self.error_policy}'") from exc
-
-
->>>>>>> 38cc5e5d
 class Pipeline:
     """ Pipeline handles running phases in order.  It also handles I/O and marshalling what
     outputs from phases get used as inputs in later phases.  """
