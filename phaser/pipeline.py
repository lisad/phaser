--- conflicted
+++ resolved
@@ -215,12 +215,8 @@
         data = Records(self.load(source))
         phase.load_data(data)
         results = phase.run()
-<<<<<<< HEAD
         self.save(results.for_save(), destination)
-=======
-        self.save(results, destination)
         self.check_extra_outputs(phase)
->>>>>>> da63209e
         self.save_extra_outputs()
         logger.info(f"{phase.name} saved output to {destination}")
         self.report_errors_and_warnings(phase.name)
