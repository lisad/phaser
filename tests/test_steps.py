from pathlib import Path
import pytest

from phaser import (check_unique, Phase, row_step, batch_step, context_step, Pipeline, sort_by, IntColumn,
                    DataErrorException, DropRowException, PhaserError, read_csv, dataframe_step)
from fixtures import test_data_phase_class

current_path = Path(__file__).parent


# Tests of the operation of steps


def test_simple_batch_step():
    @batch_step
    def sum_so_far(batch, context):
        running_sum = 0
        for row in batch:
            running_sum = running_sum + row['value']
            row['sum'] = running_sum
        return batch

    phase = Phase(steps=[sum_so_far])
    phase.load_data([{'value': 1}, {'value': 2}])
    phase.run_steps()
    assert phase.row_data == [{'value': 1, 'sum': 1}, {'value': 2, 'sum': 3}]


def test_batch_step_cant_drop_row():
    @batch_step
    def try_something_nonsensical(batch, context):
        raise DropRowException("How could this even work")

    phase = Phase(steps=[try_something_nonsensical])
    phase.load_data([{'a': 'b'}])
    with pytest.raises(PhaserError) as e:
        phase.run_steps()

<<<<<<< HEAD
=======

def test_batch_step_missing_param():
    @batch_step
    def simple_step(batch):
        batch[0]['a'] = 'c'
        return batch

    @batch_step
    def step_with_context(batch, context):
        context.add_variable('been here', True)
        return batch

    phase = Phase(steps=[simple_step, step_with_context])
    phase.load_data([{'a': 'b'}])
    phase.run_steps()
    assert phase.row_data == [{'a': 'c'}]


def test_context_available_to_step():
    @row_step
    def replace_value_fm_context(row, context):
        row['secret'] = context.get('secret')
        return row
>>>>>>> 6cd0a616

@row_step
def replace_value_fm_context(row, context):
    row['secret'] = context.get('secret')
    return row


def test_context_available_to_step():
    transformer = Phase(steps=[replace_value_fm_context])
    transformer.context.add_variable('secret', "I'm always angry")
    transformer.load_data([{'id': 1, 'secret': 'unknown'}])
    transformer.run_steps()
    assert transformer.row_data[0]['secret'] == "I'm always angry"

# Tests of the check_unique step


def test_builtin_step():
    phase = Phase(steps=[check_unique('crew id')])
    phase.load_data(read_csv(current_path / 'fixture_files' / 'crew.csv'))
    phase.run_steps()


def test_check_unique_fails(test_data_phase_class):
    phase = test_data_phase_class(error_policy=Pipeline.ON_ERROR_STOP_NOW)
    phase.load_data([{'id': '1'}, {'id': '1'}])
    with pytest.raises(DataErrorException):
        phase.run_steps()


def test_check_unique_strips_spaces():
    fn = check_unique('id')
    with pytest.raises(DataErrorException):
        fn([{'id': " 1 "}, {'id': '1'}])


def test_check_unique_without_stripping():
    fn = check_unique('name', strip=False)
    fn([{'name': '  Sam'}, {'name': 'Sam'}])


def test_check_unique_case_sensitive():
    fn = check_unique('dept')
    fn([{'dept': "ENG"}, {'dept': 'Sales'}, {'dept': "eng"}, {'dept': None}])


def test_check_unique_case_insensitive():
    fn = check_unique('dept', ignore_case=True)
    with pytest.raises(DataErrorException):
        fn([{'dept': "ENG"}, {'dept': 'Sales'}, {'dept': "Eng"}])


def test_check_unique_null_values():
    fn = check_unique('id')
    fn([{'id': "1"}, {'id': "2"}, {'id': None}])


def test_check_unique_int_values():
    fn = check_unique('id')
    fn([{'id': 1}, {'id': 2}, {'id': 3}])   # passes
    with pytest.raises(DataErrorException):
        fn([{'id': 1}, {'id': 2}, {'id': 2}])


def test_check_unique_takes_column_instance():
    col = IntColumn(name='id')
    fn = check_unique(col)
    fn([{'id': 1}, {'id': 2}, {'id': 3}])


def test_check_unique_is_helpful_when_column_missing():
    fn = check_unique('crew id')
    with pytest.raises(DataErrorException) as error_info:
        fn([{'id': 1}, {'id': 2}, {'id': 3}])
    assert "Check_unique: Some or all rows did not have 'crew id' present" in error_info.value.message


# Testing builtin sort_by step


def test_with_col_name():
    phase = Phase(steps=[sort_by("id")])
    phase.load_data([{'id': 1}, {'id': 3}, {'id': 2}, {'id': 0}])
    phase.run_steps()
    assert all([phase.row_data[i]['id'] == i for i in range(4)])


def test_with_col_obj():
    id_col = IntColumn(name='id')
    phase = Phase(columns=[id_col], steps=[sort_by(id_col)])
    phase.load_data([{'id': 1}, {'id': 3}, {'id': 2}, {'id': 0}])
    phase.run_steps()
    assert all([phase.row_data[i]['id'] == i for i in range(4)])


def test_context_step():
    @context_step
    def use_context(context):
        context.add_variable("ship_name", "USS Enterprise")

    phase = Phase(steps=[use_context])
    phase.load_data([{}])
    phase.run_steps()
    assert phase.context.get("ship_name") == "USS Enterprise"


def test_context_step_cant_raise_drop_row():
    @context_step
    def raise_inappropriate_exception(context):
        raise DropRowException("Can we drop a row here? No we cannot.")

    phase = Phase(steps=[raise_inappropriate_exception])
    phase.load_data([{}])
    with pytest.raises(PhaserError) as exc_info:
        phase.run_steps()
    assert "DropRowException can't" in exc_info.value.message


def test_context_step_cant_return_random_stuff():
    @context_step
    def return_inappropriate_stuff(context):
        return {'message': 'what is the pipeline even supposed to do with this'}

    phase = Phase(steps=[return_inappropriate_stuff])
    phase.load_data([{}])
    with pytest.raises(PhaserError) as exc_info:
        phase.run_steps()
    assert "return a value" in exc_info.value.message


@dataframe_step
def sum_bonuses(df, context):
    df['total'] = df.sum(axis=1, numeric_only=True)
    return df


def test_dataframe_step():
    phase = Phase(steps=[sum_bonuses])
    phase.load_data([{'eid': '001', 'commission': 1000, 'performance': 9000},
                     {'eid': '002', 'commission': 9000, 'performance': 1000}])
    phase.run_steps()
    assert all([row['total'] == 10000 for row in phase.row_data])


def test_dataframe_step_doesnt_declare_context():
    @dataframe_step
    def sum_bonuses_one_param(df):
        df['total'] = df.sum(axis=1, numeric_only=True)
        return df

    phase = Phase(steps=[sum_bonuses_one_param])
    phase.load_data([{'eid': '001', 'commission': 1000, 'performance': 9000}])
    phase.run_steps()
    assert phase.row_data[0]['total'] == 10000


def test_dataframe_step_doesnt_return_df():
    @dataframe_step
    def sum_bonuses_forgot_return(df):
        df['total'] = df.sum(axis=1, numeric_only=True)

    phase = Phase(steps=[sum_bonuses_forgot_return])
    phase.load_data([{'eid': '001', 'commission': 1000, 'performance': 9000}])
    with pytest.raises(PhaserError) as e:
        phase.run_steps()
    assert 'pandas DataFrame' in e.value.message


def test_multiple_step_types():
    phase = Phase(steps=[sum_bonuses, replace_value_fm_context])
    phase.load_data([{'eid': '001', 'commission': 1000, 'performance': 9000}])
    phase.run_steps()
    assert set(phase.row_data[0].keys()) == set(['eid', 'commission', 'performance', 'total', 'secret'])<|MERGE_RESOLUTION|>--- conflicted
+++ resolved
@@ -36,8 +36,6 @@
     with pytest.raises(PhaserError) as e:
         phase.run_steps()
 
-<<<<<<< HEAD
-=======
 
 def test_batch_step_missing_param():
     @batch_step
@@ -61,7 +59,7 @@
     def replace_value_fm_context(row, context):
         row['secret'] = context.get('secret')
         return row
->>>>>>> 6cd0a616
+
 
 @row_step
 def replace_value_fm_context(row, context):
