# phaser

A library to simplify automated batch-oriented complex data integration pipelines, by 
organizing steps and column definitions into phases, and offering utilities for 
transforms, sorting, validating and viewing changes to data. 

[![0 dependencies!](https://0dependencies.dev/0dependencies.svg)](https://0dependencies.dev)

## Goals and Scope

This library is designed to help developers run a series of steps on _batch-oriented_,
_record-oriented_, un-indexed data.  A batch of record-oriented data is a set of records
that are intended to be processed together, in which each record has more or less the same
fields and those fields are the same type across records.  Often record-oriented data can
be expressed in CSV files, where the first line contains the column names.

Record-oriented data can be stored or expressed in various formats and objects including:

* CSV files
* Excel files
* Pandas dataframes
* JSON files, provided the JSON format is a list of dicts

In this project, record consistency is somewhat forgiving.  The library does not insist that
each record must have a value for every column.  Some records may not have some fields, i.e. 'sparse' data.
Sparse data may sometimes be represented in a format that isn't columnar
(a JSON format might easily contain records in which only fields with values are listed).  Sparse
record-oriented data should be trivial to handle in this library, although by default checkpoint
data will be saved in a columnar CSV that shows all the null values.

The goals of Phaser are to offer an opinionated framework for complex data pipelines with a structure that

* shortens the loop on debugging where a record has the wrong data or a step is failing
* empowers teams to work on the same code rather than only one assigned owner/expert
* makes refactoring and extending data integration code easier
* reduces error rates

The mechanisms that we think will help phaser meet these goals:

* make it easy to start using phaser without changing everything
* provide defaults and tools that support shortened-loop debugging
* encourage code organized in very testable steps and testable phases, via sample code and useful features
* make it easy to add complexity over time and move gracefully from default to custom behaviour
* make high-level code readable in one place, as when a Phase lists all of its steps declaratively
* tools that support visibility and control over warnings and data changes

## Simple example

```python
from phaser import Phase, Column, FloatColumn, Pipeline

class Validator(Phase):
    columns = [
        Column(name="Employee ID", rename="employeeNumber"),
        Column(name="First name", rename="firstName"),
        Column(name="Last name", rename="lastName", blank=False),
        FloatColumn(name="Pay rate", min_value=0.01, rename="payRate", required=True),
        Column(name="Pay type",
               rename="payType",
               allowed_values=["hourly", "salary", "exception hourly", "monthly", "weekly", "daily"],
               on_error=Pipeline.ON_ERROR_DROP_ROW,
               save=False),
        Column(name="Pay period", rename="paidPer")
    ]
    steps = [
        drop_rows_with_no_id_and_not_employed,
        check_unique("Employee ID")
    ]


class Transformer(Phase):
    columns = [
        FloatColumn(name='Pay rate'),
        FloatColumn(name="bonusAmount")
    ]
    steps = [
        combine_full_name,
        calculate_annual_salary,
        calculate_bonus_percent
    ]


class EmployeeReviewPipeline(Pipeline):

    phases = [Validator, Transformer]

```

The example above defines a validation phase that renames a number of columns and defines their values, a 
transformer phase that performs calculations, and a pipeline that combines both phases.  The full example 
can be found in the tests directory of the project, including the sample data and the custom steps defined.

The benefit of even such a simple pipeline expressed as two phases is that the phases can be debugged, tested and
run separately. A developer can run the Validator phase once then work on adding features to the Transformer phase,
or narrow down an error in production by comparing the checkpoint output of each phase.  In addition, the code
is readable and supports team collaboration.

Phaser comes with table-sensitive diff tooling to make it very easy to develop and debug phases.  The output
<<<<<<< HEAD
of the diff tool looks something like this (making allowances for shoving HTML into Markdown),
viewing the pipeline results above operating on one of phaser's text fixture files:

<div>
        <style type="text/css">
            table { font-family: Arial; padding: 20px; }
            table td { text-align: end; padding:8px; }
            table th { 
                text-transform: uppercase;
                padding:8px;
                border-bottom: 1px solid #e8e8e8;
                font-size: 0.8125rem; 
            }
            .newtext { color: green; text-decoration: underline }
            .deltext { color: red; text-decoration: line-through }
        </style>
    <table><tr>
<th><!--change type--></th>
<th>Row number</th>
<th><span class="deltext">employeeNumber</span><br/><span class="newtext">Employee ID</span></th>
<th><span class="deltext">firstName</span><br/><span class="newtext">First name</span></th>
<th><span class="deltext">lastName</span><br/><span class="newtext">Last name</span></th>
<th>payType</th>
<th><span class="deltext">paidPer</span><br/><span class="newtext">Pay period</span></th>
<th><span class="deltext">payRate</span><br/><span class="newtext">Pay rate</span></th>
<th>bonusAmount</th>
<th>Status</th>
<th>Full name</th>
<th>salary</th>
<th>Bonus percent</th></tr>
<tr><td><i>Changed</i></td>
<td>1</td>
<td>1</td>
<td>Benjamin</td>
<td>Sisko</td>
<td><span class="deltext">salary</span></td>
<td>Year</td>
<td>188625.0</td>
<td>30000<span class="newtext">.0</span></td>
<td>Active</td>
<td><span class="newtext">Benjamin Sisko</span></td>
<td><span class="newtext">188625.0</span></td>
<td><span class="newtext">0.15904572564612326</span></td></tr><tr><td><i>Changed</i></td>
<td>2</td>
<td>2</td>
<td>Kira</td>
<td>Nerys</td>
<td><span class="deltext">salary</span></td>
<td>Year</td>
<td>118625.0</td>
<td>20000<span class="newtext">.0</span></td>
<td>Active</td>
<td><span class="newtext">Kira Nerys</span></td>
<td><span class="newtext">118625.0</span></td>
<td><span class="newtext">0.16859852476290832</span></td></tr>
<tr><td><span style="color: grey"><i>Deleted</i></span></td>
<td>3</td>
<td><span style="color: grey"></span></td>
<td><span style="color: grey">None</span></td>
<td><span style="color: grey">Garak</span></td>
<td><span style="color: grey">salary</span></td>
<td><span style="color: grey">Year</span></td>
<td><span style="color: grey"> 100000</span></td>
<td><span style="color: grey"></span></td>
<td><span style="color: grey">Inactive</span></td>
<td><span style="color: grey"></span></td>
<td><span style="color: grey"></span></td>
<td><span style="color: grey"></span></td></tr>
<tr><td><i>Changed</i></td>
<td>4</td>
<td>3</td>
<td>Julian</td>
<td>Bashir</td>
<td><span class="deltext">salary</span></td>
<td>Year</td>
<td>142880.0</td>
<td>25000<span class="newtext">.0</span></td>
<td>Active</td>
<td><span class="newtext">Julian Bashir</span></td>
<td><span class="newtext">142880.0</span></td>
<td><span class="newtext">0.17497200447928332</span></td></tr></table>
</div>
=======
of the diff tool looks like this
when viewing the pipeline results above operating on one of phaser's text fixture files:

![Diff in table format with colored highlighting](https://github.com/lisad/phaser/blob/main/docs/diff-example.png?raw=true)
>>>>>>> 4ab0c5a9

## Advanced Example

For a real, working advanced example, see the [phaser-example](https://github.com/lisad/phaser-example) repository on GitHub.
You should be able to clone that repository, fetch the Boston and Seattle bike trail bike sensor data,
and run the pipelines on the source data to get the data in a consistent format.

The pipelines in the phaser-example project demonstrate these features:

* Columns that get renamed
* Columns with allowed_values (enumerated types),
* Dropping columns,
* Dropping many rows (without creating many warnings),
* Sorting,
* Adding columns,
* Using pandas 'aggregate' method to sum values distributed across rows, within a phaser step
* Pivoting the data by timestamp column into long row-per-timestamp data format,<|MERGE_RESOLUTION|>--- conflicted
+++ resolved
@@ -96,95 +96,10 @@
 is readable and supports team collaboration.
 
 Phaser comes with table-sensitive diff tooling to make it very easy to develop and debug phases.  The output
-<<<<<<< HEAD
-of the diff tool looks something like this (making allowances for shoving HTML into Markdown),
-viewing the pipeline results above operating on one of phaser's text fixture files:
-
-<div>
-        <style type="text/css">
-            table { font-family: Arial; padding: 20px; }
-            table td { text-align: end; padding:8px; }
-            table th { 
-                text-transform: uppercase;
-                padding:8px;
-                border-bottom: 1px solid #e8e8e8;
-                font-size: 0.8125rem; 
-            }
-            .newtext { color: green; text-decoration: underline }
-            .deltext { color: red; text-decoration: line-through }
-        </style>
-    <table><tr>
-<th><!--change type--></th>
-<th>Row number</th>
-<th><span class="deltext">employeeNumber</span><br/><span class="newtext">Employee ID</span></th>
-<th><span class="deltext">firstName</span><br/><span class="newtext">First name</span></th>
-<th><span class="deltext">lastName</span><br/><span class="newtext">Last name</span></th>
-<th>payType</th>
-<th><span class="deltext">paidPer</span><br/><span class="newtext">Pay period</span></th>
-<th><span class="deltext">payRate</span><br/><span class="newtext">Pay rate</span></th>
-<th>bonusAmount</th>
-<th>Status</th>
-<th>Full name</th>
-<th>salary</th>
-<th>Bonus percent</th></tr>
-<tr><td><i>Changed</i></td>
-<td>1</td>
-<td>1</td>
-<td>Benjamin</td>
-<td>Sisko</td>
-<td><span class="deltext">salary</span></td>
-<td>Year</td>
-<td>188625.0</td>
-<td>30000<span class="newtext">.0</span></td>
-<td>Active</td>
-<td><span class="newtext">Benjamin Sisko</span></td>
-<td><span class="newtext">188625.0</span></td>
-<td><span class="newtext">0.15904572564612326</span></td></tr><tr><td><i>Changed</i></td>
-<td>2</td>
-<td>2</td>
-<td>Kira</td>
-<td>Nerys</td>
-<td><span class="deltext">salary</span></td>
-<td>Year</td>
-<td>118625.0</td>
-<td>20000<span class="newtext">.0</span></td>
-<td>Active</td>
-<td><span class="newtext">Kira Nerys</span></td>
-<td><span class="newtext">118625.0</span></td>
-<td><span class="newtext">0.16859852476290832</span></td></tr>
-<tr><td><span style="color: grey"><i>Deleted</i></span></td>
-<td>3</td>
-<td><span style="color: grey"></span></td>
-<td><span style="color: grey">None</span></td>
-<td><span style="color: grey">Garak</span></td>
-<td><span style="color: grey">salary</span></td>
-<td><span style="color: grey">Year</span></td>
-<td><span style="color: grey"> 100000</span></td>
-<td><span style="color: grey"></span></td>
-<td><span style="color: grey">Inactive</span></td>
-<td><span style="color: grey"></span></td>
-<td><span style="color: grey"></span></td>
-<td><span style="color: grey"></span></td></tr>
-<tr><td><i>Changed</i></td>
-<td>4</td>
-<td>3</td>
-<td>Julian</td>
-<td>Bashir</td>
-<td><span class="deltext">salary</span></td>
-<td>Year</td>
-<td>142880.0</td>
-<td>25000<span class="newtext">.0</span></td>
-<td>Active</td>
-<td><span class="newtext">Julian Bashir</span></td>
-<td><span class="newtext">142880.0</span></td>
-<td><span class="newtext">0.17497200447928332</span></td></tr></table>
-</div>
-=======
 of the diff tool looks like this
 when viewing the pipeline results above operating on one of phaser's text fixture files:
 
 ![Diff in table format with colored highlighting](https://github.com/lisad/phaser/blob/main/docs/diff-example.png?raw=true)
->>>>>>> 4ab0c5a9
 
 ## Advanced Example
 
